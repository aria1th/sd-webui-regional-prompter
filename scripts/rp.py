import inspect
import os.path
from importlib import reload
import launch
from pprint import pprint
import gradio as gr
import numpy as np
from PIL import Image
import modules.ui
import modules # SBM Apparently, basedir only works when accessed directly.
from modules import paths, scripts, shared, extra_networks, prompt_parser
from modules.processing import Processed
from modules.script_callbacks import (on_ui_settings,
                                      CFGDenoisedParams, CFGDenoiserParams, on_cfg_denoised, on_cfg_denoiser)
import scripts.attention
import scripts.latent
import scripts.regions
try:
    reload(scripts.regions) # update without restarting web-ui.bat
    reload(scripts.attention)
    reload(scripts.latent)
except:
    pass
import json  # Presets.
from json.decoder import JSONDecodeError
from scripts.attention import (TOKENS, hook_forwards, reset_pmasks, savepmasks)
from scripts.latent import (denoised_callback_s, denoiser_callback_s, lora_namer, setuploras, unloadlorafowards)
from scripts.regions import (MAXCOLREG, IDIM, KEYBRK, KEYBASE, KEYCOMM, KEYPROMPT, ALLKEYS, ALLALLKEYS,
                             create_canvas, draw_region, #detect_mask, detect_polygons,  
                             draw_image, save_mask, load_mask, changecs,
                             floatdef, inpaintmaskdealer, makeimgtmp, matrixdealer)

FLJSON = "regional_prompter_presets.json"
OPTAND = "disable convert 'AND' to 'BREAK'"
OPTUSEL = "Use LoHa or other"
# Modules.basedir points to extension's dir. script_path or scripts.basedir points to root.
PTPRESET = modules.scripts.basedir()
PTPRESETALT = os.path.join(paths.script_path, "scripts")



def lange(l):
    return range(len(l))

orig_batch_cond_uncond = shared.opts.batch_cond_uncond if hasattr(shared.opts,"batch_cond_uncond") else shared.batch_cond_uncond

PRESETSDEF =[
    ["Vertical-3", "Vertical",'1,1,1',"",False,False,False,"Attention",False,"0","0"],
    ["Horizontal-3", "Horizontal",'1,1,1',"",False,False,False,"Attention",False,"0","0"],
    ["Horizontal-7", "Horizontal",'1,1,1,1,1,1,1',"0.2",True,False,False,"Attention",False,"0","0"],
    ["Twod-2-1", "Horizontal",'1,2,3;1,1',"0.2",False,False,False,"Attention",False,"0","0"],
]

ATTNSCALE = 8 # Initial image compression in attention layers.

fhurl = lambda url, label: r"""<a href="{}">{}</a>""".format(url, label)
GUIDEURL = r"https://github.com/hako-mikan/sd-webui-regional-prompter"
MATRIXURL = GUIDEURL + r"#2d-region-assignment"
MASKURL = GUIDEURL + r"#mask-regions-aka-inpaint-experimental-function"
PROMPTURL = GUIDEURL + r"/blob/main/prompt_en.md"
PROMPTURL2 = GUIDEURL + r"/blob/main/prompt_ja.md"


def ui_tab(mode, submode):
    """Structures components for mode tab.
    
    Semi harcoded but it's clearer this way.
    """
    vret = None
    if mode == "Matrix":
        with gr.Row():
            mguide = gr.HTML(value = fhurl(MATRIXURL, "Matrix mode guide")) 
        with gr.Row():
            mmode = gr.Radio(label="Main Splitting", choices=submode, value="Columns", type="value", interactive=True,elem_id="RP_main_splitting")
            ratios = gr.Textbox(label="Divide Ratio",lines=1,value="1,1",interactive=True,elem_id="RP_divide_ratio",visible=True)
        with gr.Row():
            with gr.Column():
                with gr.Row():
                    twid = gr.Slider(label="Width", minimum=64, maximum=2048, value=512, step=8,elem_id="RP_matrix_width")
                    thei = gr.Slider(label="Height", minimum=64, maximum=2048, value=512, step=8,elem_id="RP_matrix_height")
                maketemp = gr.Button(value="visualize and make template")
<<<<<<< HEAD
                template = gr.Textbox(label="template",interactive=True,visible=True,elem_id="RP_matrix_template")
                flipper = gr.Checkbox(label = 'flip "," and ";"', value = False,elem_id="RP_matrix_flip")
=======
                template = gr.Textbox(label="template",interactive=True,visible=True)
                flipper = gr.Checkbox(label = 'flip "," and ";"', value = False)
                overlay = gr.Slider(label="Overlay Ratio", minimum=0, maximum=1, step=0.1, value=0.5)
>>>>>>> 89d45b03
            with gr.Column():
                areasimg = gr.Image(type="pil", show_label  = False, height=256, width=256,source = "upload", interactive=True)
        # Need to add maketemp function based on base / common checks.
        vret = [mmode, ratios, maketemp, template, areasimg, flipper, thei, twid, overlay]
    elif mode == "Mask":
        with gr.Row():
            xguide = gr.HTML(value = fhurl(MASKURL, "Inpaint+ mode guide"))
        with gr.Row(): # Creep: Placeholder, should probably make this invisible.
            xmode = gr.Radio(label="Mask mode", choices=submode, value="Mask", type="value", interactive=True,elem_id="RP_mask_mode")
        with gr.Row(): # CREEP: Css magic to make the canvas bigger? I think it's in style.css: #img2maskimg -> height.
            polymask = gr.Image(label = "Do not upload here until bugfix",elem_id="polymask",
                                source = "upload", mirror_webcam = False, type = "numpy", tool = "sketch")#.style(height=480)
        with gr.Row():
            with gr.Column():
                num = gr.Slider(label="Region", minimum=-1, maximum=MAXCOLREG, step=1, value=1,elem_id="RP_mask_region")
                canvas_width = gr.Slider(label="Inpaint+ Width", minimum=64, maximum=2048, value=512, step=8,elem_id="RP_mask_width")
                canvas_height = gr.Slider(label="Inpaint+ Height", minimum=64, maximum=2048, value=512, step=8,elem_id="RP_mask_height")
                btn = gr.Button(value = "Draw region + show mask")
                # btn2 = gr.Button(value = "Display mask") # Not needed.
                cbtn = gr.Button(value="Create mask area")
            with gr.Column():
                showmask = gr.Image(label = "Mask", shape=(IDIM, IDIM))
                # CONT: Awaiting fix for https://github.com/gradio-app/gradio/issues/4088.
                uploadmask = gr.Image(label="Upload mask here cus gradio",source = "upload", type = "numpy")
        # btn.click(detect_polygons, inputs = [polymask,num], outputs = [polymask,num])
        btn.click(draw_region, inputs = [polymask, num], outputs = [polymask, num, showmask])
        # btn2.click(detect_mask, inputs = [polymask,num], outputs = [showmask])
        cbtn.click(fn=create_canvas, inputs=[canvas_height, canvas_width], outputs=[polymask])
        uploadmask.upload(fn = draw_image, inputs = [uploadmask], outputs = [polymask, uploadmask, showmask])
        
        vret = [xmode, polymask, num, canvas_width, canvas_height, btn, cbtn, showmask, uploadmask]
    elif mode == "Prompt":
        with gr.Row():
            pguide = gr.HTML(value = fhurl(PROMPTURL, "Prompt mode guide"))
            pguide2 = gr.HTML(value = fhurl(PROMPTURL2, "Extended prompt guide (jp)"))
        with gr.Row():
            pmode = gr.Radio(label="Prompt mode", choices=submode, value="Prompt", type="value", interactive=True, elem_id="RP_prompt_mode")
            threshold = gr.Textbox(label = "threshold", value = 0.4, interactive=True, elem_id="RP_prompt_threshold")
        
        vret = [pmode, threshold]

    return vret
            
# modes, submodes. Order must be maintained so dict is inadequate. Must have submode for component consistency.
RPMODES = [
("Matrix", ("Columns","Rows","Random")),
("Mask", ("Mask",)),
("Prompt", ("Prompt", "Prompt-Ex")),
]
fgrprop = lambda x: {"label": x, "id": "t" + x, "elem_id": "RP_" + x}

def mode2tabs(mode):
    """Converts mode (in preset) to gradio tab + submodes.
    
    I dunno if it's possible to nest components or make them optional (probably not),
    so this is the best we can do.
    """
    vret = ["Nope"] + [None] * len(RPMODES)
    for (i,(k,v)) in enumerate(RPMODES):
        if mode in v:
            vret[0] = k
            vret[i + 1] = mode
    return vret
    
def tabs2mode(tab, *submode):
    """Converts ui tab + submode list to a single value mode.
    
    Picks current submode based on tab, nothing clever. Submodes must be unique.
    """
    for (i,(k,_)) in enumerate(RPMODES):
        if tab == k:
            return submode[i]
    return "Nope"
    
def expand_components(l):
    """Converts json preset to component format.
    
    Assumes mode is the first value in list.
    """
    l = list(l) # Tuples cannot be altered.
    tabs = mode2tabs(l[0])
    return tabs + l[1:]

def compress_components(l):
    """Converts component values to preset format.
    
    Assumes tab + submodes are the first values in list.
    """
    l = list(l)
    mode = tabs2mode(*l[:len(RPMODES) + 1])
    return [mode] + l[len(RPMODES) + 1:]
    
class Script(modules.scripts.Script):
    def __init__(self,active = False,mode = "Matrix",calc = "Attention",h = 0, w =0, debug = False, debug2 = False, usebase = False, 
    usecom = False, usencom = False, batch = 1,isxl = False, lstop=0, lstop_hr=0, diff = None):
        self.active = active
        if mode == "Columns": mode = "Horizontal"
        if mode == "Rows": mode = "Vertical"
        self.mode = mode
        self.calc = calc
        self.h = h
        self.w = w
        self.debug = debug
        self.debug2 = debug2
        self.usebase = usebase
        self.usecom = usecom
        self.usencom = usencom
        self.batch_size = batch
        self.isxl = isxl

        self.aratios = []
        self.bratios = []
        self.divide = 0
        self.count = 0
        self.eq = True
        self.pn = True
        self.hr = False
        self.hr_scale = 0
        self.hr_w = 0
        self.hr_h = 0
        self.in_hr = False
        self.xsize = 0
        self.imgcount = 0
        # for latent mode
        self.filters = []
        self.lora_applied = False
        self.lstop = int(lstop)
        self.lstop_hr = int(lstop_hr)
        # for inpaintmask
        self.regmasks = None
        self.regbase = None
        #for prompt region
        self.pe = []
        self.step = 0
        
        #for Differential
        self.diff = diff
        self.rps = None

        #script communicator
        self.hooked = False
        self.condi = 0

        self.used_prompt = ""
        self.logprops = ["active","mode","usebase","usecom","usencom","batch_size","isxl","h","w","aratios",
                        "divide","count","eq","pn","hr","pe","step","diff","used_prompt"]
        self.log = {}

    def logger(self):
        for prop in self.logprops:
            print(f"{prop} = {getattr(self,prop,None)}")
        for key in self.log.keys():
            print(f"{key} = {self.log[key]}")

    def title(self):
        return "Regional Prompter"

    def show(self, is_img2img):
        return modules.scripts.AlwaysVisible

    infotext_fields = None
    paste_field_names = []

    def ui(self, is_img2img):
        filepath = os.path.join(PTPRESET, FLJSON)

        presets = []

        presets = loadpresets(filepath)
        presets = LPRESET.update(presets)

        with gr.Accordion("Regional Prompter", open=False, elem_id="RP_main"):
            with gr.Row():
                active = gr.Checkbox(value=False, label="Active",interactive=True,elem_id="RP_active")
                urlguide = gr.HTML(value = fhurl(GUIDEURL, "Usage guide"))
            with gr.Row():
                # mode = gr.Radio(label="Divide mode", choices=["Horizontal", "Vertical","Mask","Prompt","Prompt-Ex"], value="Horizontal",  type="value", interactive=True)
                calcmode = gr.Radio(label="Generation mode", choices=["Attention", "Latent"], value="Attention",  type="value", interactive=True, elem_id="RP_generation_mode",)
            with gr.Row(visible=True):
                # ratios = gr.Textbox(label="Divide Ratio",lines=1,value="1,1",interactive=True,elem_id="RP_divide_ratio",visible=True)
                baseratios = gr.Textbox(label="Base Ratio", lines=1,value="0.2",interactive=True,  elem_id="RP_base_ratio", visible=True)
            with gr.Row():
                usebase = gr.Checkbox(value=False, label="Use base prompt",interactive=True, elem_id="RP_usebase")
                usecom = gr.Checkbox(value=False, label="Use common prompt",interactive=True,elem_id="RP_usecommon")
                usencom = gr.Checkbox(value=False, label="Use common negative prompt",interactive=True,elem_id="RP_usecommon_negative")
            
            # Tabbed modes.
            with gr.Tabs(elem_id="RP_mode") as tabs:
                rp_selected_tab = gr.State("Matrix") # State component to document current tab for gen.
                # ltabs = []
                ltabp = []
                for (i, (md,smd)) in enumerate(RPMODES):
                    with gr.TabItem(**fgrprop(md)) as tab: # Tabs with a formatted id.
                        # ltabs.append(tab)
                        ltabp.append(ui_tab(md, smd))
                    # Tab switch tags state component.
                    tab.select(fn = lambda tabnum = i: RPMODES[tabnum][0], inputs=[], outputs=[rp_selected_tab])

            # Hardcode expansion back to components for any specific events.
            (mmode, ratios, maketemp, template, areasimg, flipper, thei, twid, overlay) = ltabp[0]
            (xmode, polymask, num, canvas_width, canvas_height, btn, cbtn, showmask, uploadmask) = ltabp[1]
            (pmode, threshold) = ltabp[2]
            
            with gr.Accordion("Presets",open = False):
                with gr.Row():
                    availablepresets = gr.Dropdown(label="Presets", choices=presets, type="index")
                    applypresets = gr.Button(value="Apply Presets",variant='primary',elem_id="RP_applysetting")
                with gr.Row():
                    presetname = gr.Textbox(label="Preset Name",lines=1,value="",interactive=True,elem_id="RP_preset_name",visible=True)
                    savesets = gr.Button(value="Save to Presets",variant='primary',elem_id="RP_savesetting")
            with gr.Row():
                lstop = gr.Textbox(label="LoRA stop step",value="0",interactive=True,elem_id="RP_ne_tenc_ratio",visible=True)
                lstop_hr = gr.Textbox(label="LoRA Hires stop step",value="0",interactive=True,elem_id="RP_ne_unet_ratio",visible=True)
                lnter = gr.Textbox(label="LoRA in negative textencoder",value="0",interactive=True,elem_id="RP_ne_tenc_ratio_negative",visible=True)
                lnur = gr.Textbox(label="LoRA in negative U-net",value="0",interactive=True,elem_id="RP_ne_unet_ratio_negative",visible=True)
            with gr.Row():
<<<<<<< HEAD
                nchangeand = gr.Checkbox(value=False, label="disable convert 'AND' to 'BREAK'", interactive=True, elem_id="RP_ncand")
                debug = gr.Checkbox(value=False, label="debug", interactive=True, elem_id="RP_debug")
            mode = gr.Textbox(value = "Matrix",visible = False, elem_id="RP_divide_mode")
=======
                options = gr.CheckboxGroup(value=False, label="Options",choices=[OPTAND, OPTUSEL, "debug", "debug2"], interactive=True, elem_id="RP_options")
            mode = gr.Textbox(value = "Matrix",visible = False)
>>>>>>> 89d45b03

            dummy_img = gr.Image(type="pil", show_label  = False, height=256, width=256,source = "upload", interactive=True, visible = False)

            dummy_false = gr.Checkbox(value=False, visible=False)

            areasimg.upload(fn=lambda x: x,inputs=[areasimg],outputs = [dummy_img])
            areasimg.clear(fn=lambda x: None,outputs = [dummy_img])

            def changetabs(mode):
                modes = ["Matrix", "Mask", "Prompt"]
                if mode not in modes: mode = "Matrix"
                return gr.Tabs.update(selected="t"+mode)

            mode.change(fn = changetabs,inputs=[mode],outputs=[tabs])
            settings = [rp_selected_tab, mmode, xmode, pmode, ratios, baseratios, usebase, usecom, usencom, calcmode, options, lnter, lnur, threshold, polymask, lstop, lstop_hr, flipper]
        
        self.infotext_fields = [
                (active, "RP Active"),
                # (mode, "RP Divide mode"),
                (mode, "RP Divide mode"),
                (mmode, "RP Matrix submode"),
                (xmode, "RP Mask submode"),
                (pmode, "RP Prompt submode"),
                (calcmode, "RP Calc Mode"),
                (ratios, "RP Ratios"),
                (baseratios, "RP Base Ratios"),
                (usebase, "RP Use Base"),
                (usecom, "RP Use Common"),
                (usencom, "RP Use Ncommon"),
                (options,"RP Options"),
                (lnter,"RP LoRA Neg Te Ratios"),
                (lnur,"RP LoRA Neg U Ratios"),
                (threshold,"RP threshold"),
                (lstop,"RP LoRA Stop Step"),
                (lstop_hr,"RP LoRA Hires Stop Step"),
                (flipper, "RP Flip")
        ]

        for _,name in self.infotext_fields:
            self.paste_field_names.append(name)

        def setpreset(select, *settings):
            """Load preset from list.
            
            SBM: The only way I know how to get the old values in gradio,
            is to pass them all as input.
            Tab mode converts ui to single value.
            """
            # Need to swap all masked images to the source,
            # getting "valueerror: cannot process this value as image".
            # Gradio bug in components.postprocess, most likely.
            settings = [s["image"] if (isinstance(s,dict) and "image" in s) else s for s in settings]
            presets = loadpresets(filepath)
            preset = presets[select]
            preset = loadblob(preset)
            preset = [fmt(preset.get(k, vdef)) for (k,fmt,vdef) in PRESET_KEYS]
            preset = preset[1:] # Remove name.
            preset = expand_components(preset)
            # Change nulls to original value.
            preset = [settings[i] if p is None else p for (i,p) in enumerate(preset)]
            while  len(settings) >= len(preset):
                    preset.append(0)
            # return [gr.update(value = pr) for pr in preset] # SBM Why update? Shouldn't regular return do the job? 
            if preset[0] == "Vertical":preset[0] = "Rows"
            if preset[0] == "Horizontal":preset[0] = "Columns"
            return preset

        maketemp.click(fn=makeimgtmp, inputs =[ratios,mmode,usecom,usebase,flipper,thei,twid,dummy_img,overlay],outputs = [areasimg,template])
        applypresets.click(fn=setpreset, inputs = [availablepresets, *settings], outputs=settings)
        savesets.click(fn=savepresets, inputs = [presetname,*settings],outputs=availablepresets)
        
        return [active, dummy_false, rp_selected_tab, mmode, xmode, pmode, ratios, baseratios,
                usebase, usecom, usencom, calcmode, options, lnter, lnur, threshold, polymask, lstop, lstop_hr, flipper]

    def process(self, p, active, a_debug , rp_selected_tab, mmode, xmode, pmode, aratios, bratios,
                usebase, usecom, usencom, calcmode, options, lnter, lnur, threshold, polymask, lstop, lstop_hr, flipper):

        if type(options) is bool:
            options = ["disable convert 'AND' to 'BREAK'"] if options else []
        elif type(options) is str:
            options = options.split(",")

        if a_debug == True:
            options.append("debug")

        debug = "debug" in options
        debug2 = "debug2" in options
        self.slowlora = OPTUSEL in options

        if type(polymask) == str:
            try:
                polymask,_,_ = draw_image(np.array(Image.open(polymask)))
            except:
                pass
        
        if rp_selected_tab == "Nope": rp_selected_tab = "Matrix"

        if debug: pprint([active, debug, rp_selected_tab, mmode, xmode, pmode, aratios, bratios,
                usebase, usecom, usencom, calcmode, options, lnter, lnur, threshold, polymask, lstop, lstop_hr, flipper])

        tprompt = p.prompt[0] if type(p.prompt) == list else p.prompt

        if hasattr(p,"rps_diff"):
            if p.rps_diff:
                active = True
                mmode = "Prompt"
                xmode = "Prompt-Ex"
                diff = p.rps_diff
                if hasattr(p, "all_prompts_rps"):
                    p.all_prompts = p.all_prompts_rps
                if hasattr(p,"threshold"):
                    if p.threshold is not None:threshold = str(p.threshold)
        else:
            diff = False

        if not any(key in tprompt for key in ALLALLKEYS) or not active:
            return unloader(self,p)

        p.extra_generation_params.update({
            "RP Active":active,
            "RP Divide mode": rp_selected_tab,
            "RP Matrix submode": mmode,
            "RP Mask submode": xmode,
            "RP Prompt submode": pmode,
            "RP Calc Mode":calcmode,
            "RP Ratios": aratios,
            "RP Base Ratios": bratios,
            "RP Use Base":usebase,
            "RP Use Common":usecom,
            "RP Use Ncommon": usencom,
            "RP Options" : options,
            "RP LoRA Neg Te Ratios": lnter,
            "RP LoRA Neg U Ratios": lnur,
            "RP threshold": threshold,
            "RP LoRA Stop Step":lstop,
            "RP LoRA Hires Stop Step":lstop_hr,
            "RP Flip": flipper,
        })

        savepresets("lastrun",rp_selected_tab, mmode, xmode, pmode, aratios,bratios,
                     usebase, usecom, usencom, calcmode, options, lnter, lnur, threshold, polymask,lstop, lstop_hr, flipper)

        if flipper:aratios = changecs(aratios)

        self.__init__(active, tabs2mode(rp_selected_tab, mmode, xmode, pmode) ,calcmode ,p.height, p.width, debug, debug2,
        usebase, usecom, usencom, p.batch_size, hasattr(shared.sd_model,"conditioner"),lstop, lstop_hr, diff = diff)

        self.all_prompts = p.all_prompts.copy()
        self.all_negative_prompts = p.all_negative_prompts.copy()

        # SBM ddim / plms detection.
        self.isvanilla = p.sampler_name in ["DDIM", "PLMS", "UniPC"]

        if self.h % ATTNSCALE != 0 or self.w % ATTNSCALE != 0:
            # Testing shows a round down occurs in model.
            print("Warning: Nonstandard height / width.")
            self.h = self.h - self.h % ATTNSCALE
            self.w = self.w - self.w % ATTNSCALE

        if hasattr(p,"enable_hr"): # Img2img doesn't have it.
            self.hr = p.enable_hr
            self.hr_w = (p.hr_resize_x if p.hr_resize_x > p.width else p.width * p.hr_scale)
            self.hr_h = (p.hr_resize_y if p.hr_resize_y > p.height else p.height * p.hr_scale)
            if self.hr_h % ATTNSCALE != 0 or self.hr_w % ATTNSCALE != 0:
                # Testing shows a round down occurs in model.
                print("Warning: Nonstandard height / width for ulscaled size")
                self.hr_h = self.hr_h - self.hr_h % ATTNSCALE
                self.hr_w = self.hr_w - self.hr_w % ATTNSCALE
    
        loraverchekcer(self)                                                  #check web-ui version
        if OPTAND not in options: allchanger(p, "AND", KEYBRK)                                          #Change AND to BREAK
        if any(x in self.mode for x in ["Ver","Hor"]):
            keyconverter(aratios, self.mode, usecom, usebase, p) #convert BREAKs to ADDROMM/ADDCOL/ADDROW
        bckeydealer(self, p)                                                      #detect COMM/BASE keys
        keycounter(self, p)                                                       #count keys and set to self.divide
            
        if "Pro" not in self.mode: # skip region assign in prompt mode
            ##### region mode
            if "Mask" in self.mode:
                keyreplacer(p) #change all keys to BREAK
                inpaintmaskdealer(self, p, bratios, usebase, polymask)

            elif any(x in self.mode for x in ["Ver","Hor","Ran"]):
                matrixdealer(self, p, aratios, bratios, self.mode)
    
            ##### calcmode 
            if "Att" in calcmode:
                self.handle = hook_forwards(self, p.sd_model.model.diffusion_model)
                if hasattr(shared.opts,"batch_cond_uncond"):
                    shared.opts.batch_cond_uncond = orig_batch_cond_uncond
                else:                    
                    shared.batch_cond_uncond = orig_batch_cond_uncond
                unloadlorafowards(p)
            else:
                self.handle = hook_forwards(self, p.sd_model.model.diffusion_model,remove = True)
                setuploras(self)
                # SBM It is vital to use local activation because callback registration is permanent,
                # and there are multiple script instances (txt2img / img2img). 

        elif "Pro" in self.mode: #Prompt mode use both calcmode
            self.ex = "Ex" in self.mode
            if not usebase : bratios = "0"
            self.handle = hook_forwards(self, p.sd_model.model.diffusion_model)
            denoiserdealer(self)

        neighbor(self,p)                                                    #detect other extention
        keyreplacer(p)                                                      #replace all keys to BREAK
        blankdealer(self, p)                                               #add "_" if prompt of last region is blank
        commondealer(p, self.usecom, self.usencom)          #add commom prompt to all region
        if "La" in self.calc: allchanger(p, KEYBRK,"AND")      #replace BREAK to AND in Latent mode
        if tokendealer(self, p): return unloader(self,p)          #count tokens and calcrate target tokens
        thresholddealer(self, p, threshold)                          #set threshold
        
        bratioprompt(self, bratios)
        if not self.diff: hrdealer(p)

        print(f"Regional Prompter Active, Pos tokens : {self.ppt}, Neg tokens : {self.pnt}")
        self.used_prompt = p.all_prompts[0]

        if debug : debugall(self)

    def before_process_batch(self, p, *args, **kwargs):
        if self.active:
            self.current_prompts = kwargs["prompts"].copy()
            p.disable_extra_networks = False

    def before_hr(self, p, active, _, rp_selected_tab, mmode, xmode, pmode, aratios, bratios,
                      usebase, usecom, usencom, calcmode,nchangeand, lnter, lnur, threshold, polymask,lstop, lstop_hr, flipper):
        if self.active:
            self.in_hr = True
            if "La" in self.calc:
                lora_namer(self, p, lnter, lnur)
                self.log["before_hr"] = "passed"
                try:
                    import lora
                    self.log["before_hr_loralist"] = [x.name for x in lora.loaded_loras]
                except:
                    pass

    def process_batch(self, p, active, _, rp_selected_tab, mmode, xmode, pmode, aratios, bratios,
                      usebase, usecom, usencom, calcmode,nchangeand, lnter, lnur, threshold, polymask,lstop, lstop_hr,flipper,**kwargs):
        # print(kwargs["prompts"])

        if self.active:
            resetpcache(p)
            self.in_hr = False
            self.xsize = 0
            # SBM Before_process_batch was added in feb-mar, adding fallback.
            if not hasattr(self,"current_prompts"):
                self.current_prompts = kwargs["prompts"].copy()
            p.all_prompts[p.iteration * p.batch_size:(p.iteration + 1) * p.batch_size] = self.all_prompts[p.iteration * p.batch_size:(p.iteration + 1) * p.batch_size]
            p.all_negative_prompts[p.iteration * p.batch_size:(p.iteration + 1) * p.batch_size] = self.all_negative_prompts[p.iteration * p.batch_size:(p.iteration + 1) * p.batch_size]
            if "Pro" in self.mode:
                reset_pmasks(self)
            if "La" in self.calc:
                lora_namer(self, p, lnter, lnur)
                try:
                    import lora
                    self.log["loralist"] = [x.name for x in lora.loaded_loras]
                except:
                    pass

                if self.lora_applied: # SBM Don't override orig twice on batch calls.
                    pass
                else:
                    denoiserdealer(self)
                    self.lora_applied = True
                #escape reload loras in hires-fix

    def postprocess(self, p, processed, *args):
        if self.active : 
            with open(os.path.join(paths.data_path, "params.txt"), "w", encoding="utf8") as file:
                processedx = Processed(p, [], p.seed, "")
                file.write(processedx.infotext(p, 0))
        
        if "Pro" in self.mode and not fseti("hidepmask"):
            savepmasks(self, processed)

        if self.debug or self.debug2 : self.logger()

        unloader(self, p)

    def denoiser_callback(self, params: CFGDenoiserParams):
        denoiser_callback_s(self, params)

    def denoised_callback(self, params: CFGDenoisedParams):
        denoised_callback_s(self, params)


def unloader(self,p):
    if hasattr(self,"handle"):
        #print("unloaded")
        hook_forwards(self, p.sd_model.model.diffusion_model, remove=True)
        del self.handle

    self.__init__()
    
    if hasattr(shared.opts,"batch_cond_uncond"):
        shared.opts.batch_cond_uncond = orig_batch_cond_uncond
    else:                    
        shared.batch_cond_uncond = orig_batch_cond_uncond

    unloadlorafowards(p)

def denoiserdealer(self):
    if self.calc =="Latent": # prompt mode use only denoiser callbacks
        if not hasattr(self,"dd_callbacks"):
            self.dd_callbacks = on_cfg_denoised(self.denoised_callback)
        if hasattr(shared.opts,"batch_cond_uncond"):
            shared.opts.batch_cond_uncond = False
        else:                    
            shared.batch_cond_uncond = False

    if not hasattr(self,"dr_callbacks"):
        self.dr_callbacks = on_cfg_denoiser(self.denoiser_callback)

    if self.diff:
        if not hasattr(self,"dd_callbacks"):
            self.dd_callbacks = on_cfg_denoised(self.denoised_callback)


############################################################
##### prompts, tokens
def blankdealer(self, p):
    seps = "AND" if "La" in self.calc else KEYBRK
    all_prompts=[]
    for prompt in p.all_prompts:
        regions = prompt.split(seps)
        if regions[-1].strip() in ["",","]:
            prompt = prompt + " _"
        all_prompts.append(prompt)
    p.all_prompts = all_prompts

def commondealer(p, usecom, usencom):
    all_prompts = []
    all_negative_prompts = []

    def comadder(prompt):
        ppl = prompt.split(KEYBRK)
        for i in range(len(ppl)):
            if i == 0:
                continue
            ppl[i] = ppl[0] + ", " + ppl[i]
        ppl = ppl[1:]
        prompt = f"{KEYBRK} ".join(ppl)
        return prompt

    if usecom:
        for pr in p.all_prompts:
            all_prompts.append(comadder(pr))
        p.all_prompts = all_prompts
        p.prompt = all_prompts[0]

    if usencom:
        for pr in p.all_negative_prompts:
            all_negative_prompts.append(comadder(pr))
        p.all_negative_prompts = all_negative_prompts
        p.negative_prompt = all_negative_prompts[0]

def hrdealer(p):
    p.hr_prompt = p.prompt
    p.hr_negative_prompt = p.negative_prompt
    p.all_hr_prompts = p.all_prompts
    p.all_hr_negative_prompts = p.all_negative_prompts

def allchanger(p, a, b):
    p.prompt = p.prompt.replace(a, b)
    for i in lange(p.all_prompts):
        p.all_prompts[i] = p.all_prompts[i].replace(a, b)
    p.negative_prompt = p.negative_prompt.replace(a, b)
    for i in lange(p.all_negative_prompts):
        p.all_negative_prompts[i] = p.all_negative_prompts[i].replace(a, b)

def tokendealer(self, p):
    seps = "AND" if "La" in self.calc else KEYBRK
    self.seps = seps
    text, _ = extra_networks.parse_prompt(p.all_prompts[0]) # SBM From update_token_counter.
    text = prompt_parser.get_learned_conditioning_prompt_schedules([text],p.steps)[0][0][1]
    ppl = text.split(seps)
    npl = p.all_negative_prompts[0].split(seps)
    targets =[p.split(",")[-1] for p in ppl[1:]]
    pt, nt, ppt, pnt, tt = [], [], [], [], []

    padd = 0
    
    tokenizer = shared.sd_model.conditioner.embedders[0].tokenize_line if self.isxl else shared.sd_model.cond_stage_model.tokenize_line

    for pp in ppl:
        tokens, tokensnum = tokenizer(pp)
        pt.append([padd, tokensnum // TOKENS + 1 + padd])
        ppt.append(tokensnum)
        padd = tokensnum // TOKENS + 1 + padd

    if "Pro" in self.mode:
        for target in targets:
            ptokens, tokensnum = tokenizer(ppl[0])
            ttokens, _ = tokenizer(target)

            i = 1
            tlist = []
            while ttokens[0].tokens[i] != 49407:
                for (j, maintok) in enumerate(ptokens): # SBM Long prompt.
                    if ttokens[0].tokens[i] in maintok.tokens:
                        tlist.append(maintok.tokens.index(ttokens[0].tokens[i]) + 75 * j)
                i += 1
            if tlist != [] : tt.append(tlist)

    paddp = padd
    padd = 0
    for np in npl:
        _, tokensnum = tokenizer(np)
        nt.append([padd, tokensnum // TOKENS + 1 + padd])
        pnt.append(tokensnum)
        padd = tokensnum // TOKENS + 1 + padd

    self.eq = paddp == padd

    self.pt = pt
    self.nt = nt
    self.pe = tt
    self.ppt = ppt
    self.pnt = pnt

    notarget = "Pro" in self.mode and tt == []
    if notarget:
        print("No target word is detected in Prompt mode")
    return notarget

def thresholddealer(self, p ,threshold):
    if "Pro" in self.mode:
        threshold = threshold.split(",")
        while len(self.pe) >= len(threshold) + 1:
            threshold.append(threshold[0])
        self.th = [floatdef(t, 0.4) for t in threshold] * self.batch_size
        if self.debug :print ("threshold", self.th)

def bratioprompt(self, bratios):
    if not "Pro" in self.mode: return self
    bratios = bratios.split(",")
    bratios = [floatdef(b, 0) for b in bratios]
    while len(self.pe) >= len(bratios) + 1:
        bratios.append(bratios[0])
    self.bratios = bratios

def neighbor(self,p):
    from modules.scripts import scripts_txt2img
    for script in scripts_txt2img.alwayson_scripts:
        if "negpip.py" in script.filename:
            self.negpip = script

    for script in scripts_txt2img.selectable_scripts:
        if "rps.py" in script.filename:
            self.rps = script
            #print(dir(script))
            #script.test1 = "kawattayone?"
            #script.settest1("kawatta?") 

    try:
        args = p.script_args
        multi = ["MultiDiffusion",'Mixture of Diffusers']
        if any(x in args for x in multi):
            for key in multi:
                if key in args:
                    self.nei_multi = [args[args.index(key)+5],args[args.index(key)+6]]
    except:
        pass

#####################################################
##### Presets - Save  and Load Settings

fimgpt = lambda flnm, fext, *dirparts: os.path.join(*dirparts, flnm + fext)

class PresetList():
    """Preset list must be the same object throughout its lifetime, otherwise updates will err.

    See gradio issue #4210 for details.
    """
    def __init__(self):
        self.lpr = []
    
    def update(self, newpr):
        """Replace all values, return the reference.
        
        Will convert dicts to the names only.
        Might be more efficient to add the new names only, but meh.
        """
        if len(newpr) > 0 and isinstance(newpr[0],dict):
            newpr = [pr["name"] for pr in newpr] 
        self.lpr.clear()
        self.lpr.extend(newpr)
        return self.lpr
        
    def get(self):
        return self.lpr

class JsonMask():
    """Mask saved as image with some editing work.
    
    """
    blobdir = "regional_masks"
    ext = ".png"
    
    def __init__(self, img):
        self.img = img
    
    def makepath(self, name):
        pt = fimgpt(name, self.ext, PTPRESET, self.blobdir)
        os.makedirs(os.path.dirname(pt), exist_ok = True)
        return pt
    
    def save(self, name, preset = None):
        """Save image to subdir.
        
        Only saved when in mask mode - Hardcoded, don't have a better idea atm.
        """
        if (preset is None) or (preset[1] == "Mask"): # Check mode.  
            save_mask(self.img, self.makepath(name))
            return name
        return None
    
    def load(self, name, preset = None):
        """Load image from subdir (no editing, that comes later).
        
        Prefer to use the given key, rather than name. SBM CONT: Load / save in dict mode? Debugging needed.
        """
        if name is None or self.img is None:
            return None
        return load_mask(self.makepath(self.img))

LPRESET = PresetList()

fcountbrk = lambda x: x.count(KEYBRK)
fint = lambda x: int(x)

# Json formatters.
fjstr = lambda x: x.strip()
#fjbool = lambda x: (x.upper() == "TRUE" or x.upper() == "T")
fjbool = lambda x: x # Json can store booleans reliably.
fjmask = lambda x: draw_image(x, inddict = False)[0] # Ignore mask reset value. 

# (json_name, value_format, default)
# If default = none then will use current gradio value. 
PRESET_KEYS = [
("name",fjstr,"") , # Name is special, preset's key.
("mode", fjstr, None) ,
("ratios", fjstr, None) ,
("baseratios", fjstr, None) ,
("usebase", fjbool, None) ,
("usecom", fjbool, False) ,
("usencom", fjbool, False) ,
("calcmode", fjstr, "Attention") , # Generation mode.
("nchangeand", fjbool, False) ,
("lnter", fjstr, "0") ,
("lnur", fjstr, "0") ,
("threshold", fjstr, "0") ,
("polymask", fjmask, "") , # Mask has special corrections and logging.
]
# (json_name,blob_class)
# Handles save + lazy load of blob data outside of presets.
BLOB_KEYS = {
"polymask": JsonMask
}

def saveblob(preset):
    """Preset variables saved externally (blob).
    
    Returns modified list containing the refernces instead of data.
    Currently, this includes polymask, which is saved as an image,
    with a filename = preset.
    A blob class should contain a save method which returns the reference. 
    """
    preset = list(preset) # Tuples don't have copy.
    for (i,(vkey,vfun,vdef)) in enumerate(PRESET_KEYS):
        if vkey in BLOB_KEYS:
            # Func should accept raw form and convert it to a class.
            x = BLOB_KEYS[vkey](preset[i])
            # Class should have a save func given identifier, returning an access key.
            x = x.save(preset[0], preset)
            # Update the preset.
            preset[i] = x
    return preset

def loadblob(preset):
    """Load blob presets based on key.
    
    Returns modified list containing the refernces instead of 
    Currently, this includes polymask, which is saved as an image,
    with a filename = preset.
    A blob class should contain a load method which retrieves the data based on reference. 
    """
    for (vkey,vval) in BLOB_KEYS.items():
        # Func should accept refrence form and convert it to a class.
        x = vval(preset.get(vkey))
        # Class should have a load func given identifier, returning data.
        x = x.load(preset["name"], preset)
        # Update the preset.
        preset[vkey] = x
    return preset

def savepresets(*settings):
    # NAME must come first.
    name = settings[0]
    settings = [name] + compress_components(settings[1:])
    settings = saveblob(settings)
    
    # path_root = modules.scripts.basedir()
    # filepath = os.path.join(path_root, "scripts", "regional_prompter_presets.json")
    filepath = os.path.join(PTPRESET, FLJSON)

    try:
        with open(filepath, mode='r', encoding="utf-8") as f:
            # presets = json.loads(json.load(f))
            presets = json.load(f)
            pr = {PRESET_KEYS[i][0]:settings[i] for i,_ in enumerate(PRESET_KEYS)}
            # SBM Ordereddict might be better than list, quick search.
            written = False
            # if name == "lastrun": # SBM We should check the preset is unique in any case.
            for i, preset in enumerate(presets):
                if name == preset["name"]:
                # if "lastrun" in preset["name"]:
                    presets[i] = pr
                    written = True
            if not written:
                presets.append(pr)
        with open(filepath, mode='w', encoding="utf-8") as f:
            # json.dump(json.dumps(presets), f, indent = 2)
            json.dump(presets, f, indent = 2)
    except Exception as e:
        print(e)

    presets = loadpresets(filepath)
    presets = LPRESET.update(presets)
    return gr.update(choices=presets)

def presetfallback():
    """Swaps main json dir to alt if exists, attempts reload.
    
    """
    global PTPRESET
    global PTPRESETALT
    
    if PTPRESETALT is not None:
        print("Unknown preset error, fallback.")
        PTPRESET = PTPRESETALT
        PTPRESETALT = None
        return loadpresets(PTPRESET)
    else: # Already attempted swap.
        print("Presets could not be loaded.") 
        return None

def loadpresets(filepath):
    presets = []
    try:
        with open(filepath, encoding="utf-8") as f:
            # presets = json.loads(json.load(f))
            presets = json.load(f)
            # presets = loadblob(presets) # DO NOT load all blobs - that's the point.
    except OSError as e:
        print("Init / preset error.")
        presets = initpresets(filepath)
    except TypeError:
        print("Corrupted preset file, resetting.")
        presets = initpresets(filepath)
    except JSONDecodeError:
        print("Preset file could not be decoded.")
        presets = initpresets(filepath)
    return presets

def initpresets(filepath):
    lpr = PRESETSDEF
    # if not os.path.isfile(filepath):
    try:
        with open(filepath, mode='w', encoding="utf-8") as f:
            lprj = []
            for pr in lpr:
                plen = min(len(PRESET_KEYS), len(pr)) # Future setting additions ignored.
                prj = {PRESET_KEYS[i][0]:pr[i] for i in range(plen)}
                lprj.append(prj)
            #json.dump(json.dumps(lprj), f, indent = 2)
            json.dump(lprj, f, indent = 2)
            return lprj
    except Exception as e:
        return presetfallback()

#####################################################
##### Global settings

EXTKEY = "regprp"
EXTNAME = "Regional Prompter"
# (id, label, type, extra_parms)
EXTSETS = [
("debug", "(PLACEHOLDER, USE THE ONE IN 2IMG) Enable debug mode", "check", dict()),
("hidepmask", "Hide subprompt masks in prompt mode", "check", dict()),

]
# Dynamically constructed list of default values, because shared doesn't allocate a value automatically.
# (id: def)
DEXTSETV = dict()
fseti = lambda x: shared.opts.data.get(EXTKEY + "_" + x, DEXTSETV[x])

class Setting_Component():
    """Creates gradio components with some standard req values.
    
    All must supply an id (used in code), label, component type. 
    Default value and specific type settings can be overridden. 
    """
    section = (EXTKEY, EXTNAME)
    def __init__(self, cid, clabel, ctyp, vdef = None, **kwargs):
        self.cid = EXTKEY + "_" + cid
        self.clabel = clabel
        self.ctyp = ctyp
        method = getattr(self, self.ctyp)
        method(**kwargs)
        if vdef is not None:
            self.vdef = vdef
        
    def get(self):
        """Get formatted setting.
        
        Input for shared.opts.add_option().
        """
        if self.ctyp == "textb":
            return (self.cid, shared.OptionInfo(self.vdef, self.clabel, section = self.section))
        return (self.cid, shared.OptionInfo(self.vdef, self.clabel,
                                            self.ccomp, self.cparms, section = self.section))
    
    def textb(self, **kwargs):
        """Textbox unusually requires no component.
        
        """
        self.ccomp = gr.Textbox
        self.vdef = ""
        self.cparms = {}
        self.cparms.update(kwargs)
    
    def check(self, **kwargs):
        self.ccomp = gr.Checkbox
        self.vdef = False
        self.cparms = {"interactive": True}
        self.cparms.update(kwargs)
        
    def slider(self, **kwargs):
        self.ccomp = gr.Slider
        self.vdef = 0
        self.cparms = {"minimum": 1, "maximum": 10, "step": 1}
        self.cparms.update(kwargs)

def ext_on_ui_settings():
    for (cid, clabel, ctyp, kwargs) in EXTSETS:
        comp = Setting_Component(cid, clabel, ctyp, **kwargs)
        opt = comp.get()
        shared.opts.add_option(*opt)
        DEXTSETV[cid] = comp.vdef

def debugall(self):
    print(f"mode : {self.mode}\ncalcmode : {self.calc}\nusebase : {self.usebase}")
    print(f"base ratios : {self.bratios}\nusecommon : {self.usecom}\nusenegcom : {self.usencom}")
    print(f"divide : {self.divide}\neq : {self.eq}")
    print(f"tokens : {self.ppt},{self.pnt},{self.pt},{self.nt}")
    print(f"ratios : {self.aratios}\n")
    print(f"prompt : {self.pe}")
    print(f"env : before15:{self.isbefore15},isxl:{self.isxl}")
    print(f"loras{self.log}")

def bckeydealer(self, p):
    '''
    detect COMM/BASE keys and set flags and change to BREAK
    '''
    if KEYCOMM in p.prompt:
        self.usecom = True
    if self.usecom and KEYCOMM not in p.prompt:
        p.prompt = p.prompt.replace(KEYBRK,KEYCOMM,1)
    
    if KEYCOMM in p.negative_prompt:
        self.usencom = True
    if self.usencom and KEYCOMM not in p.negative_prompt:
        p.negative_prompt = p.negative_prompt.replace(KEYBRK,KEYCOMM,1)
    
    if KEYBASE in p.prompt:
        self.usebase = True
    if self.usebase and KEYBASE not in p.prompt:
        p.prompt = p.prompt.replace(KEYBRK,KEYBASE,1)
        
    if KEYPROMPT in p.prompt.upper():
        self.mode = "Prompt"

def keyconverter(aratios,mode,usecom,usebase,p):
    '''convert BREAKS to ADDCOMM/ADDBASE/ADDCOL/ADDROW'''
    keychanger = makeimgtmp(aratios,mode,usecom,usebase,False,512,512, inprocess = True)
    keychanger = keychanger[:-1]
    #print(keychanger,p.prompt)
    for change in keychanger:
        if change == KEYCOMM and KEYCOMM in p.prompt: continue
        if change == KEYBASE and KEYBASE in p.prompt: continue
        p.prompt= p.prompt.replace(KEYBRK,change,1)

def keyreplacer(p):
    '''
    replace all separators to BREAK
    p.all_prompt and p.all_negative_prompt
    '''
    for key in ALLKEYS:
        for i in lange(p.all_prompts):
            p.all_prompts[i]= p.all_prompts[i].replace(key,KEYBRK)
        
        for i in lange(p.all_negative_prompts):
            p.all_negative_prompts[i] = p.all_negative_prompts[i].replace(key,KEYBRK)

def keycounter(self, p):
    pc = sum([p.prompt.count(text) for text in ALLALLKEYS])
    npc = sum([p.negative_prompt.count(text) for text in ALLALLKEYS])
    self.divide = [pc + 1, npc + 1]

def resetpcache(p):
    p.cached_c = [None,None]
    p.cached_uc = [None,None]
    p.cached_hr_c = [None, None]
    p.cached_hr_uc = [None, None]

def loraverchekcer(self):
    try:
        self.ui_version = int(launch.git_tag().replace("v","").replace(".",""))
    except:
        self.ui_version = 100
        
    try:
        import lora
        self.isbefore15 =  "assign_lora_names_to_compvis_modules" in dir(lora)
        self.layer_name = "lora_layer_name" if self.isbefore15 else "network_layer_name"
    except:
        self.isbefore15 = False
        self.layer_name = "lora_layer_name"

def log(prop):
    frame = inspect.currentframe().f_back
    local_vars = frame.f_locals
    var_name = None
    for k, v in local_vars.items():
        if v is prop:
            var_name = k
            break

    if var_name:
        print(f"{var_name} = {prop}")
    else:
        print("Property not found in local scope.")

on_ui_settings(ext_on_ui_settings)
<|MERGE_RESOLUTION|>--- conflicted
+++ resolved
@@ -1,1161 +1,1152 @@
-import inspect
-import os.path
-from importlib import reload
-import launch
-from pprint import pprint
-import gradio as gr
-import numpy as np
-from PIL import Image
-import modules.ui
-import modules # SBM Apparently, basedir only works when accessed directly.
-from modules import paths, scripts, shared, extra_networks, prompt_parser
-from modules.processing import Processed
-from modules.script_callbacks import (on_ui_settings,
-                                      CFGDenoisedParams, CFGDenoiserParams, on_cfg_denoised, on_cfg_denoiser)
-import scripts.attention
-import scripts.latent
-import scripts.regions
-try:
-    reload(scripts.regions) # update without restarting web-ui.bat
-    reload(scripts.attention)
-    reload(scripts.latent)
-except:
-    pass
-import json  # Presets.
-from json.decoder import JSONDecodeError
-from scripts.attention import (TOKENS, hook_forwards, reset_pmasks, savepmasks)
-from scripts.latent import (denoised_callback_s, denoiser_callback_s, lora_namer, setuploras, unloadlorafowards)
-from scripts.regions import (MAXCOLREG, IDIM, KEYBRK, KEYBASE, KEYCOMM, KEYPROMPT, ALLKEYS, ALLALLKEYS,
-                             create_canvas, draw_region, #detect_mask, detect_polygons,  
-                             draw_image, save_mask, load_mask, changecs,
-                             floatdef, inpaintmaskdealer, makeimgtmp, matrixdealer)
-
-FLJSON = "regional_prompter_presets.json"
-OPTAND = "disable convert 'AND' to 'BREAK'"
-OPTUSEL = "Use LoHa or other"
-# Modules.basedir points to extension's dir. script_path or scripts.basedir points to root.
-PTPRESET = modules.scripts.basedir()
-PTPRESETALT = os.path.join(paths.script_path, "scripts")
-
-
-
-def lange(l):
-    return range(len(l))
-
-orig_batch_cond_uncond = shared.opts.batch_cond_uncond if hasattr(shared.opts,"batch_cond_uncond") else shared.batch_cond_uncond
-
-PRESETSDEF =[
-    ["Vertical-3", "Vertical",'1,1,1',"",False,False,False,"Attention",False,"0","0"],
-    ["Horizontal-3", "Horizontal",'1,1,1',"",False,False,False,"Attention",False,"0","0"],
-    ["Horizontal-7", "Horizontal",'1,1,1,1,1,1,1',"0.2",True,False,False,"Attention",False,"0","0"],
-    ["Twod-2-1", "Horizontal",'1,2,3;1,1',"0.2",False,False,False,"Attention",False,"0","0"],
-]
-
-ATTNSCALE = 8 # Initial image compression in attention layers.
-
-fhurl = lambda url, label: r"""<a href="{}">{}</a>""".format(url, label)
-GUIDEURL = r"https://github.com/hako-mikan/sd-webui-regional-prompter"
-MATRIXURL = GUIDEURL + r"#2d-region-assignment"
-MASKURL = GUIDEURL + r"#mask-regions-aka-inpaint-experimental-function"
-PROMPTURL = GUIDEURL + r"/blob/main/prompt_en.md"
-PROMPTURL2 = GUIDEURL + r"/blob/main/prompt_ja.md"
-
-
-def ui_tab(mode, submode):
-    """Structures components for mode tab.
-    
-    Semi harcoded but it's clearer this way.
-    """
-    vret = None
-    if mode == "Matrix":
-        with gr.Row():
-            mguide = gr.HTML(value = fhurl(MATRIXURL, "Matrix mode guide")) 
-        with gr.Row():
-            mmode = gr.Radio(label="Main Splitting", choices=submode, value="Columns", type="value", interactive=True,elem_id="RP_main_splitting")
-            ratios = gr.Textbox(label="Divide Ratio",lines=1,value="1,1",interactive=True,elem_id="RP_divide_ratio",visible=True)
-        with gr.Row():
-            with gr.Column():
-                with gr.Row():
-                    twid = gr.Slider(label="Width", minimum=64, maximum=2048, value=512, step=8,elem_id="RP_matrix_width")
-                    thei = gr.Slider(label="Height", minimum=64, maximum=2048, value=512, step=8,elem_id="RP_matrix_height")
-                maketemp = gr.Button(value="visualize and make template")
-<<<<<<< HEAD
-                template = gr.Textbox(label="template",interactive=True,visible=True,elem_id="RP_matrix_template")
-                flipper = gr.Checkbox(label = 'flip "," and ";"', value = False,elem_id="RP_matrix_flip")
-=======
-                template = gr.Textbox(label="template",interactive=True,visible=True)
-                flipper = gr.Checkbox(label = 'flip "," and ";"', value = False)
-                overlay = gr.Slider(label="Overlay Ratio", minimum=0, maximum=1, step=0.1, value=0.5)
->>>>>>> 89d45b03
-            with gr.Column():
-                areasimg = gr.Image(type="pil", show_label  = False, height=256, width=256,source = "upload", interactive=True)
-        # Need to add maketemp function based on base / common checks.
-        vret = [mmode, ratios, maketemp, template, areasimg, flipper, thei, twid, overlay]
-    elif mode == "Mask":
-        with gr.Row():
-            xguide = gr.HTML(value = fhurl(MASKURL, "Inpaint+ mode guide"))
-        with gr.Row(): # Creep: Placeholder, should probably make this invisible.
-            xmode = gr.Radio(label="Mask mode", choices=submode, value="Mask", type="value", interactive=True,elem_id="RP_mask_mode")
-        with gr.Row(): # CREEP: Css magic to make the canvas bigger? I think it's in style.css: #img2maskimg -> height.
-            polymask = gr.Image(label = "Do not upload here until bugfix",elem_id="polymask",
-                                source = "upload", mirror_webcam = False, type = "numpy", tool = "sketch")#.style(height=480)
-        with gr.Row():
-            with gr.Column():
-                num = gr.Slider(label="Region", minimum=-1, maximum=MAXCOLREG, step=1, value=1,elem_id="RP_mask_region")
-                canvas_width = gr.Slider(label="Inpaint+ Width", minimum=64, maximum=2048, value=512, step=8,elem_id="RP_mask_width")
-                canvas_height = gr.Slider(label="Inpaint+ Height", minimum=64, maximum=2048, value=512, step=8,elem_id="RP_mask_height")
-                btn = gr.Button(value = "Draw region + show mask")
-                # btn2 = gr.Button(value = "Display mask") # Not needed.
-                cbtn = gr.Button(value="Create mask area")
-            with gr.Column():
-                showmask = gr.Image(label = "Mask", shape=(IDIM, IDIM))
-                # CONT: Awaiting fix for https://github.com/gradio-app/gradio/issues/4088.
-                uploadmask = gr.Image(label="Upload mask here cus gradio",source = "upload", type = "numpy")
-        # btn.click(detect_polygons, inputs = [polymask,num], outputs = [polymask,num])
-        btn.click(draw_region, inputs = [polymask, num], outputs = [polymask, num, showmask])
-        # btn2.click(detect_mask, inputs = [polymask,num], outputs = [showmask])
-        cbtn.click(fn=create_canvas, inputs=[canvas_height, canvas_width], outputs=[polymask])
-        uploadmask.upload(fn = draw_image, inputs = [uploadmask], outputs = [polymask, uploadmask, showmask])
-        
-        vret = [xmode, polymask, num, canvas_width, canvas_height, btn, cbtn, showmask, uploadmask]
-    elif mode == "Prompt":
-        with gr.Row():
-            pguide = gr.HTML(value = fhurl(PROMPTURL, "Prompt mode guide"))
-            pguide2 = gr.HTML(value = fhurl(PROMPTURL2, "Extended prompt guide (jp)"))
-        with gr.Row():
-            pmode = gr.Radio(label="Prompt mode", choices=submode, value="Prompt", type="value", interactive=True, elem_id="RP_prompt_mode")
-            threshold = gr.Textbox(label = "threshold", value = 0.4, interactive=True, elem_id="RP_prompt_threshold")
-        
-        vret = [pmode, threshold]
-
-    return vret
-            
-# modes, submodes. Order must be maintained so dict is inadequate. Must have submode for component consistency.
-RPMODES = [
-("Matrix", ("Columns","Rows","Random")),
-("Mask", ("Mask",)),
-("Prompt", ("Prompt", "Prompt-Ex")),
-]
-fgrprop = lambda x: {"label": x, "id": "t" + x, "elem_id": "RP_" + x}
-
-def mode2tabs(mode):
-    """Converts mode (in preset) to gradio tab + submodes.
-    
-    I dunno if it's possible to nest components or make them optional (probably not),
-    so this is the best we can do.
-    """
-    vret = ["Nope"] + [None] * len(RPMODES)
-    for (i,(k,v)) in enumerate(RPMODES):
-        if mode in v:
-            vret[0] = k
-            vret[i + 1] = mode
-    return vret
-    
-def tabs2mode(tab, *submode):
-    """Converts ui tab + submode list to a single value mode.
-    
-    Picks current submode based on tab, nothing clever. Submodes must be unique.
-    """
-    for (i,(k,_)) in enumerate(RPMODES):
-        if tab == k:
-            return submode[i]
-    return "Nope"
-    
-def expand_components(l):
-    """Converts json preset to component format.
-    
-    Assumes mode is the first value in list.
-    """
-    l = list(l) # Tuples cannot be altered.
-    tabs = mode2tabs(l[0])
-    return tabs + l[1:]
-
-def compress_components(l):
-    """Converts component values to preset format.
-    
-    Assumes tab + submodes are the first values in list.
-    """
-    l = list(l)
-    mode = tabs2mode(*l[:len(RPMODES) + 1])
-    return [mode] + l[len(RPMODES) + 1:]
-    
-class Script(modules.scripts.Script):
-    def __init__(self,active = False,mode = "Matrix",calc = "Attention",h = 0, w =0, debug = False, debug2 = False, usebase = False, 
-    usecom = False, usencom = False, batch = 1,isxl = False, lstop=0, lstop_hr=0, diff = None):
-        self.active = active
-        if mode == "Columns": mode = "Horizontal"
-        if mode == "Rows": mode = "Vertical"
-        self.mode = mode
-        self.calc = calc
-        self.h = h
-        self.w = w
-        self.debug = debug
-        self.debug2 = debug2
-        self.usebase = usebase
-        self.usecom = usecom
-        self.usencom = usencom
-        self.batch_size = batch
-        self.isxl = isxl
-
-        self.aratios = []
-        self.bratios = []
-        self.divide = 0
-        self.count = 0
-        self.eq = True
-        self.pn = True
-        self.hr = False
-        self.hr_scale = 0
-        self.hr_w = 0
-        self.hr_h = 0
-        self.in_hr = False
-        self.xsize = 0
-        self.imgcount = 0
-        # for latent mode
-        self.filters = []
-        self.lora_applied = False
-        self.lstop = int(lstop)
-        self.lstop_hr = int(lstop_hr)
-        # for inpaintmask
-        self.regmasks = None
-        self.regbase = None
-        #for prompt region
-        self.pe = []
-        self.step = 0
-        
-        #for Differential
-        self.diff = diff
-        self.rps = None
-
-        #script communicator
-        self.hooked = False
-        self.condi = 0
-
-        self.used_prompt = ""
-        self.logprops = ["active","mode","usebase","usecom","usencom","batch_size","isxl","h","w","aratios",
-                        "divide","count","eq","pn","hr","pe","step","diff","used_prompt"]
-        self.log = {}
-
-    def logger(self):
-        for prop in self.logprops:
-            print(f"{prop} = {getattr(self,prop,None)}")
-        for key in self.log.keys():
-            print(f"{key} = {self.log[key]}")
-
-    def title(self):
-        return "Regional Prompter"
-
-    def show(self, is_img2img):
-        return modules.scripts.AlwaysVisible
-
-    infotext_fields = None
-    paste_field_names = []
-
-    def ui(self, is_img2img):
-        filepath = os.path.join(PTPRESET, FLJSON)
-
-        presets = []
-
-        presets = loadpresets(filepath)
-        presets = LPRESET.update(presets)
-
-        with gr.Accordion("Regional Prompter", open=False, elem_id="RP_main"):
-            with gr.Row():
-                active = gr.Checkbox(value=False, label="Active",interactive=True,elem_id="RP_active")
-                urlguide = gr.HTML(value = fhurl(GUIDEURL, "Usage guide"))
-            with gr.Row():
-                # mode = gr.Radio(label="Divide mode", choices=["Horizontal", "Vertical","Mask","Prompt","Prompt-Ex"], value="Horizontal",  type="value", interactive=True)
-                calcmode = gr.Radio(label="Generation mode", choices=["Attention", "Latent"], value="Attention",  type="value", interactive=True, elem_id="RP_generation_mode",)
-            with gr.Row(visible=True):
-                # ratios = gr.Textbox(label="Divide Ratio",lines=1,value="1,1",interactive=True,elem_id="RP_divide_ratio",visible=True)
-                baseratios = gr.Textbox(label="Base Ratio", lines=1,value="0.2",interactive=True,  elem_id="RP_base_ratio", visible=True)
-            with gr.Row():
-                usebase = gr.Checkbox(value=False, label="Use base prompt",interactive=True, elem_id="RP_usebase")
-                usecom = gr.Checkbox(value=False, label="Use common prompt",interactive=True,elem_id="RP_usecommon")
-                usencom = gr.Checkbox(value=False, label="Use common negative prompt",interactive=True,elem_id="RP_usecommon_negative")
-            
-            # Tabbed modes.
-            with gr.Tabs(elem_id="RP_mode") as tabs:
-                rp_selected_tab = gr.State("Matrix") # State component to document current tab for gen.
-                # ltabs = []
-                ltabp = []
-                for (i, (md,smd)) in enumerate(RPMODES):
-                    with gr.TabItem(**fgrprop(md)) as tab: # Tabs with a formatted id.
-                        # ltabs.append(tab)
-                        ltabp.append(ui_tab(md, smd))
-                    # Tab switch tags state component.
-                    tab.select(fn = lambda tabnum = i: RPMODES[tabnum][0], inputs=[], outputs=[rp_selected_tab])
-
-            # Hardcode expansion back to components for any specific events.
-            (mmode, ratios, maketemp, template, areasimg, flipper, thei, twid, overlay) = ltabp[0]
-            (xmode, polymask, num, canvas_width, canvas_height, btn, cbtn, showmask, uploadmask) = ltabp[1]
-            (pmode, threshold) = ltabp[2]
-            
-            with gr.Accordion("Presets",open = False):
-                with gr.Row():
-                    availablepresets = gr.Dropdown(label="Presets", choices=presets, type="index")
-                    applypresets = gr.Button(value="Apply Presets",variant='primary',elem_id="RP_applysetting")
-                with gr.Row():
-                    presetname = gr.Textbox(label="Preset Name",lines=1,value="",interactive=True,elem_id="RP_preset_name",visible=True)
-                    savesets = gr.Button(value="Save to Presets",variant='primary',elem_id="RP_savesetting")
-            with gr.Row():
-                lstop = gr.Textbox(label="LoRA stop step",value="0",interactive=True,elem_id="RP_ne_tenc_ratio",visible=True)
-                lstop_hr = gr.Textbox(label="LoRA Hires stop step",value="0",interactive=True,elem_id="RP_ne_unet_ratio",visible=True)
-                lnter = gr.Textbox(label="LoRA in negative textencoder",value="0",interactive=True,elem_id="RP_ne_tenc_ratio_negative",visible=True)
-                lnur = gr.Textbox(label="LoRA in negative U-net",value="0",interactive=True,elem_id="RP_ne_unet_ratio_negative",visible=True)
-            with gr.Row():
-<<<<<<< HEAD
-                nchangeand = gr.Checkbox(value=False, label="disable convert 'AND' to 'BREAK'", interactive=True, elem_id="RP_ncand")
-                debug = gr.Checkbox(value=False, label="debug", interactive=True, elem_id="RP_debug")
-            mode = gr.Textbox(value = "Matrix",visible = False, elem_id="RP_divide_mode")
-=======
-                options = gr.CheckboxGroup(value=False, label="Options",choices=[OPTAND, OPTUSEL, "debug", "debug2"], interactive=True, elem_id="RP_options")
-            mode = gr.Textbox(value = "Matrix",visible = False)
->>>>>>> 89d45b03
-
-            dummy_img = gr.Image(type="pil", show_label  = False, height=256, width=256,source = "upload", interactive=True, visible = False)
-
-            dummy_false = gr.Checkbox(value=False, visible=False)
-
-            areasimg.upload(fn=lambda x: x,inputs=[areasimg],outputs = [dummy_img])
-            areasimg.clear(fn=lambda x: None,outputs = [dummy_img])
-
-            def changetabs(mode):
-                modes = ["Matrix", "Mask", "Prompt"]
-                if mode not in modes: mode = "Matrix"
-                return gr.Tabs.update(selected="t"+mode)
-
-            mode.change(fn = changetabs,inputs=[mode],outputs=[tabs])
-            settings = [rp_selected_tab, mmode, xmode, pmode, ratios, baseratios, usebase, usecom, usencom, calcmode, options, lnter, lnur, threshold, polymask, lstop, lstop_hr, flipper]
-        
-        self.infotext_fields = [
-                (active, "RP Active"),
-                # (mode, "RP Divide mode"),
-                (mode, "RP Divide mode"),
-                (mmode, "RP Matrix submode"),
-                (xmode, "RP Mask submode"),
-                (pmode, "RP Prompt submode"),
-                (calcmode, "RP Calc Mode"),
-                (ratios, "RP Ratios"),
-                (baseratios, "RP Base Ratios"),
-                (usebase, "RP Use Base"),
-                (usecom, "RP Use Common"),
-                (usencom, "RP Use Ncommon"),
-                (options,"RP Options"),
-                (lnter,"RP LoRA Neg Te Ratios"),
-                (lnur,"RP LoRA Neg U Ratios"),
-                (threshold,"RP threshold"),
-                (lstop,"RP LoRA Stop Step"),
-                (lstop_hr,"RP LoRA Hires Stop Step"),
-                (flipper, "RP Flip")
-        ]
-
-        for _,name in self.infotext_fields:
-            self.paste_field_names.append(name)
-
-        def setpreset(select, *settings):
-            """Load preset from list.
-            
-            SBM: The only way I know how to get the old values in gradio,
-            is to pass them all as input.
-            Tab mode converts ui to single value.
-            """
-            # Need to swap all masked images to the source,
-            # getting "valueerror: cannot process this value as image".
-            # Gradio bug in components.postprocess, most likely.
-            settings = [s["image"] if (isinstance(s,dict) and "image" in s) else s for s in settings]
-            presets = loadpresets(filepath)
-            preset = presets[select]
-            preset = loadblob(preset)
-            preset = [fmt(preset.get(k, vdef)) for (k,fmt,vdef) in PRESET_KEYS]
-            preset = preset[1:] # Remove name.
-            preset = expand_components(preset)
-            # Change nulls to original value.
-            preset = [settings[i] if p is None else p for (i,p) in enumerate(preset)]
-            while  len(settings) >= len(preset):
-                    preset.append(0)
-            # return [gr.update(value = pr) for pr in preset] # SBM Why update? Shouldn't regular return do the job? 
-            if preset[0] == "Vertical":preset[0] = "Rows"
-            if preset[0] == "Horizontal":preset[0] = "Columns"
-            return preset
-
-        maketemp.click(fn=makeimgtmp, inputs =[ratios,mmode,usecom,usebase,flipper,thei,twid,dummy_img,overlay],outputs = [areasimg,template])
-        applypresets.click(fn=setpreset, inputs = [availablepresets, *settings], outputs=settings)
-        savesets.click(fn=savepresets, inputs = [presetname,*settings],outputs=availablepresets)
-        
-        return [active, dummy_false, rp_selected_tab, mmode, xmode, pmode, ratios, baseratios,
-                usebase, usecom, usencom, calcmode, options, lnter, lnur, threshold, polymask, lstop, lstop_hr, flipper]
-
-    def process(self, p, active, a_debug , rp_selected_tab, mmode, xmode, pmode, aratios, bratios,
-                usebase, usecom, usencom, calcmode, options, lnter, lnur, threshold, polymask, lstop, lstop_hr, flipper):
-
-        if type(options) is bool:
-            options = ["disable convert 'AND' to 'BREAK'"] if options else []
-        elif type(options) is str:
-            options = options.split(",")
-
-        if a_debug == True:
-            options.append("debug")
-
-        debug = "debug" in options
-        debug2 = "debug2" in options
-        self.slowlora = OPTUSEL in options
-
-        if type(polymask) == str:
-            try:
-                polymask,_,_ = draw_image(np.array(Image.open(polymask)))
-            except:
-                pass
-        
-        if rp_selected_tab == "Nope": rp_selected_tab = "Matrix"
-
-        if debug: pprint([active, debug, rp_selected_tab, mmode, xmode, pmode, aratios, bratios,
-                usebase, usecom, usencom, calcmode, options, lnter, lnur, threshold, polymask, lstop, lstop_hr, flipper])
-
-        tprompt = p.prompt[0] if type(p.prompt) == list else p.prompt
-
-        if hasattr(p,"rps_diff"):
-            if p.rps_diff:
-                active = True
-                mmode = "Prompt"
-                xmode = "Prompt-Ex"
-                diff = p.rps_diff
-                if hasattr(p, "all_prompts_rps"):
-                    p.all_prompts = p.all_prompts_rps
-                if hasattr(p,"threshold"):
-                    if p.threshold is not None:threshold = str(p.threshold)
-        else:
-            diff = False
-
-        if not any(key in tprompt for key in ALLALLKEYS) or not active:
-            return unloader(self,p)
-
-        p.extra_generation_params.update({
-            "RP Active":active,
-            "RP Divide mode": rp_selected_tab,
-            "RP Matrix submode": mmode,
-            "RP Mask submode": xmode,
-            "RP Prompt submode": pmode,
-            "RP Calc Mode":calcmode,
-            "RP Ratios": aratios,
-            "RP Base Ratios": bratios,
-            "RP Use Base":usebase,
-            "RP Use Common":usecom,
-            "RP Use Ncommon": usencom,
-            "RP Options" : options,
-            "RP LoRA Neg Te Ratios": lnter,
-            "RP LoRA Neg U Ratios": lnur,
-            "RP threshold": threshold,
-            "RP LoRA Stop Step":lstop,
-            "RP LoRA Hires Stop Step":lstop_hr,
-            "RP Flip": flipper,
-        })
-
-        savepresets("lastrun",rp_selected_tab, mmode, xmode, pmode, aratios,bratios,
-                     usebase, usecom, usencom, calcmode, options, lnter, lnur, threshold, polymask,lstop, lstop_hr, flipper)
-
-        if flipper:aratios = changecs(aratios)
-
-        self.__init__(active, tabs2mode(rp_selected_tab, mmode, xmode, pmode) ,calcmode ,p.height, p.width, debug, debug2,
-        usebase, usecom, usencom, p.batch_size, hasattr(shared.sd_model,"conditioner"),lstop, lstop_hr, diff = diff)
-
-        self.all_prompts = p.all_prompts.copy()
-        self.all_negative_prompts = p.all_negative_prompts.copy()
-
-        # SBM ddim / plms detection.
-        self.isvanilla = p.sampler_name in ["DDIM", "PLMS", "UniPC"]
-
-        if self.h % ATTNSCALE != 0 or self.w % ATTNSCALE != 0:
-            # Testing shows a round down occurs in model.
-            print("Warning: Nonstandard height / width.")
-            self.h = self.h - self.h % ATTNSCALE
-            self.w = self.w - self.w % ATTNSCALE
-
-        if hasattr(p,"enable_hr"): # Img2img doesn't have it.
-            self.hr = p.enable_hr
-            self.hr_w = (p.hr_resize_x if p.hr_resize_x > p.width else p.width * p.hr_scale)
-            self.hr_h = (p.hr_resize_y if p.hr_resize_y > p.height else p.height * p.hr_scale)
-            if self.hr_h % ATTNSCALE != 0 or self.hr_w % ATTNSCALE != 0:
-                # Testing shows a round down occurs in model.
-                print("Warning: Nonstandard height / width for ulscaled size")
-                self.hr_h = self.hr_h - self.hr_h % ATTNSCALE
-                self.hr_w = self.hr_w - self.hr_w % ATTNSCALE
-    
-        loraverchekcer(self)                                                  #check web-ui version
-        if OPTAND not in options: allchanger(p, "AND", KEYBRK)                                          #Change AND to BREAK
-        if any(x in self.mode for x in ["Ver","Hor"]):
-            keyconverter(aratios, self.mode, usecom, usebase, p) #convert BREAKs to ADDROMM/ADDCOL/ADDROW
-        bckeydealer(self, p)                                                      #detect COMM/BASE keys
-        keycounter(self, p)                                                       #count keys and set to self.divide
-            
-        if "Pro" not in self.mode: # skip region assign in prompt mode
-            ##### region mode
-            if "Mask" in self.mode:
-                keyreplacer(p) #change all keys to BREAK
-                inpaintmaskdealer(self, p, bratios, usebase, polymask)
-
-            elif any(x in self.mode for x in ["Ver","Hor","Ran"]):
-                matrixdealer(self, p, aratios, bratios, self.mode)
-    
-            ##### calcmode 
-            if "Att" in calcmode:
-                self.handle = hook_forwards(self, p.sd_model.model.diffusion_model)
-                if hasattr(shared.opts,"batch_cond_uncond"):
-                    shared.opts.batch_cond_uncond = orig_batch_cond_uncond
-                else:                    
-                    shared.batch_cond_uncond = orig_batch_cond_uncond
-                unloadlorafowards(p)
-            else:
-                self.handle = hook_forwards(self, p.sd_model.model.diffusion_model,remove = True)
-                setuploras(self)
-                # SBM It is vital to use local activation because callback registration is permanent,
-                # and there are multiple script instances (txt2img / img2img). 
-
-        elif "Pro" in self.mode: #Prompt mode use both calcmode
-            self.ex = "Ex" in self.mode
-            if not usebase : bratios = "0"
-            self.handle = hook_forwards(self, p.sd_model.model.diffusion_model)
-            denoiserdealer(self)
-
-        neighbor(self,p)                                                    #detect other extention
-        keyreplacer(p)                                                      #replace all keys to BREAK
-        blankdealer(self, p)                                               #add "_" if prompt of last region is blank
-        commondealer(p, self.usecom, self.usencom)          #add commom prompt to all region
-        if "La" in self.calc: allchanger(p, KEYBRK,"AND")      #replace BREAK to AND in Latent mode
-        if tokendealer(self, p): return unloader(self,p)          #count tokens and calcrate target tokens
-        thresholddealer(self, p, threshold)                          #set threshold
-        
-        bratioprompt(self, bratios)
-        if not self.diff: hrdealer(p)
-
-        print(f"Regional Prompter Active, Pos tokens : {self.ppt}, Neg tokens : {self.pnt}")
-        self.used_prompt = p.all_prompts[0]
-
-        if debug : debugall(self)
-
-    def before_process_batch(self, p, *args, **kwargs):
-        if self.active:
-            self.current_prompts = kwargs["prompts"].copy()
-            p.disable_extra_networks = False
-
-    def before_hr(self, p, active, _, rp_selected_tab, mmode, xmode, pmode, aratios, bratios,
-                      usebase, usecom, usencom, calcmode,nchangeand, lnter, lnur, threshold, polymask,lstop, lstop_hr, flipper):
-        if self.active:
-            self.in_hr = True
-            if "La" in self.calc:
-                lora_namer(self, p, lnter, lnur)
-                self.log["before_hr"] = "passed"
-                try:
-                    import lora
-                    self.log["before_hr_loralist"] = [x.name for x in lora.loaded_loras]
-                except:
-                    pass
-
-    def process_batch(self, p, active, _, rp_selected_tab, mmode, xmode, pmode, aratios, bratios,
-                      usebase, usecom, usencom, calcmode,nchangeand, lnter, lnur, threshold, polymask,lstop, lstop_hr,flipper,**kwargs):
-        # print(kwargs["prompts"])
-
-        if self.active:
-            resetpcache(p)
-            self.in_hr = False
-            self.xsize = 0
-            # SBM Before_process_batch was added in feb-mar, adding fallback.
-            if not hasattr(self,"current_prompts"):
-                self.current_prompts = kwargs["prompts"].copy()
-            p.all_prompts[p.iteration * p.batch_size:(p.iteration + 1) * p.batch_size] = self.all_prompts[p.iteration * p.batch_size:(p.iteration + 1) * p.batch_size]
-            p.all_negative_prompts[p.iteration * p.batch_size:(p.iteration + 1) * p.batch_size] = self.all_negative_prompts[p.iteration * p.batch_size:(p.iteration + 1) * p.batch_size]
-            if "Pro" in self.mode:
-                reset_pmasks(self)
-            if "La" in self.calc:
-                lora_namer(self, p, lnter, lnur)
-                try:
-                    import lora
-                    self.log["loralist"] = [x.name for x in lora.loaded_loras]
-                except:
-                    pass
-
-                if self.lora_applied: # SBM Don't override orig twice on batch calls.
-                    pass
-                else:
-                    denoiserdealer(self)
-                    self.lora_applied = True
-                #escape reload loras in hires-fix
-
-    def postprocess(self, p, processed, *args):
-        if self.active : 
-            with open(os.path.join(paths.data_path, "params.txt"), "w", encoding="utf8") as file:
-                processedx = Processed(p, [], p.seed, "")
-                file.write(processedx.infotext(p, 0))
-        
-        if "Pro" in self.mode and not fseti("hidepmask"):
-            savepmasks(self, processed)
-
-        if self.debug or self.debug2 : self.logger()
-
-        unloader(self, p)
-
-    def denoiser_callback(self, params: CFGDenoiserParams):
-        denoiser_callback_s(self, params)
-
-    def denoised_callback(self, params: CFGDenoisedParams):
-        denoised_callback_s(self, params)
-
-
-def unloader(self,p):
-    if hasattr(self,"handle"):
-        #print("unloaded")
-        hook_forwards(self, p.sd_model.model.diffusion_model, remove=True)
-        del self.handle
-
-    self.__init__()
-    
-    if hasattr(shared.opts,"batch_cond_uncond"):
-        shared.opts.batch_cond_uncond = orig_batch_cond_uncond
-    else:                    
-        shared.batch_cond_uncond = orig_batch_cond_uncond
-
-    unloadlorafowards(p)
-
-def denoiserdealer(self):
-    if self.calc =="Latent": # prompt mode use only denoiser callbacks
-        if not hasattr(self,"dd_callbacks"):
-            self.dd_callbacks = on_cfg_denoised(self.denoised_callback)
-        if hasattr(shared.opts,"batch_cond_uncond"):
-            shared.opts.batch_cond_uncond = False
-        else:                    
-            shared.batch_cond_uncond = False
-
-    if not hasattr(self,"dr_callbacks"):
-        self.dr_callbacks = on_cfg_denoiser(self.denoiser_callback)
-
-    if self.diff:
-        if not hasattr(self,"dd_callbacks"):
-            self.dd_callbacks = on_cfg_denoised(self.denoised_callback)
-
-
-############################################################
-##### prompts, tokens
-def blankdealer(self, p):
-    seps = "AND" if "La" in self.calc else KEYBRK
-    all_prompts=[]
-    for prompt in p.all_prompts:
-        regions = prompt.split(seps)
-        if regions[-1].strip() in ["",","]:
-            prompt = prompt + " _"
-        all_prompts.append(prompt)
-    p.all_prompts = all_prompts
-
-def commondealer(p, usecom, usencom):
-    all_prompts = []
-    all_negative_prompts = []
-
-    def comadder(prompt):
-        ppl = prompt.split(KEYBRK)
-        for i in range(len(ppl)):
-            if i == 0:
-                continue
-            ppl[i] = ppl[0] + ", " + ppl[i]
-        ppl = ppl[1:]
-        prompt = f"{KEYBRK} ".join(ppl)
-        return prompt
-
-    if usecom:
-        for pr in p.all_prompts:
-            all_prompts.append(comadder(pr))
-        p.all_prompts = all_prompts
-        p.prompt = all_prompts[0]
-
-    if usencom:
-        for pr in p.all_negative_prompts:
-            all_negative_prompts.append(comadder(pr))
-        p.all_negative_prompts = all_negative_prompts
-        p.negative_prompt = all_negative_prompts[0]
-
-def hrdealer(p):
-    p.hr_prompt = p.prompt
-    p.hr_negative_prompt = p.negative_prompt
-    p.all_hr_prompts = p.all_prompts
-    p.all_hr_negative_prompts = p.all_negative_prompts
-
-def allchanger(p, a, b):
-    p.prompt = p.prompt.replace(a, b)
-    for i in lange(p.all_prompts):
-        p.all_prompts[i] = p.all_prompts[i].replace(a, b)
-    p.negative_prompt = p.negative_prompt.replace(a, b)
-    for i in lange(p.all_negative_prompts):
-        p.all_negative_prompts[i] = p.all_negative_prompts[i].replace(a, b)
-
-def tokendealer(self, p):
-    seps = "AND" if "La" in self.calc else KEYBRK
-    self.seps = seps
-    text, _ = extra_networks.parse_prompt(p.all_prompts[0]) # SBM From update_token_counter.
-    text = prompt_parser.get_learned_conditioning_prompt_schedules([text],p.steps)[0][0][1]
-    ppl = text.split(seps)
-    npl = p.all_negative_prompts[0].split(seps)
-    targets =[p.split(",")[-1] for p in ppl[1:]]
-    pt, nt, ppt, pnt, tt = [], [], [], [], []
-
-    padd = 0
-    
-    tokenizer = shared.sd_model.conditioner.embedders[0].tokenize_line if self.isxl else shared.sd_model.cond_stage_model.tokenize_line
-
-    for pp in ppl:
-        tokens, tokensnum = tokenizer(pp)
-        pt.append([padd, tokensnum // TOKENS + 1 + padd])
-        ppt.append(tokensnum)
-        padd = tokensnum // TOKENS + 1 + padd
-
-    if "Pro" in self.mode:
-        for target in targets:
-            ptokens, tokensnum = tokenizer(ppl[0])
-            ttokens, _ = tokenizer(target)
-
-            i = 1
-            tlist = []
-            while ttokens[0].tokens[i] != 49407:
-                for (j, maintok) in enumerate(ptokens): # SBM Long prompt.
-                    if ttokens[0].tokens[i] in maintok.tokens:
-                        tlist.append(maintok.tokens.index(ttokens[0].tokens[i]) + 75 * j)
-                i += 1
-            if tlist != [] : tt.append(tlist)
-
-    paddp = padd
-    padd = 0
-    for np in npl:
-        _, tokensnum = tokenizer(np)
-        nt.append([padd, tokensnum // TOKENS + 1 + padd])
-        pnt.append(tokensnum)
-        padd = tokensnum // TOKENS + 1 + padd
-
-    self.eq = paddp == padd
-
-    self.pt = pt
-    self.nt = nt
-    self.pe = tt
-    self.ppt = ppt
-    self.pnt = pnt
-
-    notarget = "Pro" in self.mode and tt == []
-    if notarget:
-        print("No target word is detected in Prompt mode")
-    return notarget
-
-def thresholddealer(self, p ,threshold):
-    if "Pro" in self.mode:
-        threshold = threshold.split(",")
-        while len(self.pe) >= len(threshold) + 1:
-            threshold.append(threshold[0])
-        self.th = [floatdef(t, 0.4) for t in threshold] * self.batch_size
-        if self.debug :print ("threshold", self.th)
-
-def bratioprompt(self, bratios):
-    if not "Pro" in self.mode: return self
-    bratios = bratios.split(",")
-    bratios = [floatdef(b, 0) for b in bratios]
-    while len(self.pe) >= len(bratios) + 1:
-        bratios.append(bratios[0])
-    self.bratios = bratios
-
-def neighbor(self,p):
-    from modules.scripts import scripts_txt2img
-    for script in scripts_txt2img.alwayson_scripts:
-        if "negpip.py" in script.filename:
-            self.negpip = script
-
-    for script in scripts_txt2img.selectable_scripts:
-        if "rps.py" in script.filename:
-            self.rps = script
-            #print(dir(script))
-            #script.test1 = "kawattayone?"
-            #script.settest1("kawatta?") 
-
-    try:
-        args = p.script_args
-        multi = ["MultiDiffusion",'Mixture of Diffusers']
-        if any(x in args for x in multi):
-            for key in multi:
-                if key in args:
-                    self.nei_multi = [args[args.index(key)+5],args[args.index(key)+6]]
-    except:
-        pass
-
-#####################################################
-##### Presets - Save  and Load Settings
-
-fimgpt = lambda flnm, fext, *dirparts: os.path.join(*dirparts, flnm + fext)
-
-class PresetList():
-    """Preset list must be the same object throughout its lifetime, otherwise updates will err.
-
-    See gradio issue #4210 for details.
-    """
-    def __init__(self):
-        self.lpr = []
-    
-    def update(self, newpr):
-        """Replace all values, return the reference.
-        
-        Will convert dicts to the names only.
-        Might be more efficient to add the new names only, but meh.
-        """
-        if len(newpr) > 0 and isinstance(newpr[0],dict):
-            newpr = [pr["name"] for pr in newpr] 
-        self.lpr.clear()
-        self.lpr.extend(newpr)
-        return self.lpr
-        
-    def get(self):
-        return self.lpr
-
-class JsonMask():
-    """Mask saved as image with some editing work.
-    
-    """
-    blobdir = "regional_masks"
-    ext = ".png"
-    
-    def __init__(self, img):
-        self.img = img
-    
-    def makepath(self, name):
-        pt = fimgpt(name, self.ext, PTPRESET, self.blobdir)
-        os.makedirs(os.path.dirname(pt), exist_ok = True)
-        return pt
-    
-    def save(self, name, preset = None):
-        """Save image to subdir.
-        
-        Only saved when in mask mode - Hardcoded, don't have a better idea atm.
-        """
-        if (preset is None) or (preset[1] == "Mask"): # Check mode.  
-            save_mask(self.img, self.makepath(name))
-            return name
-        return None
-    
-    def load(self, name, preset = None):
-        """Load image from subdir (no editing, that comes later).
-        
-        Prefer to use the given key, rather than name. SBM CONT: Load / save in dict mode? Debugging needed.
-        """
-        if name is None or self.img is None:
-            return None
-        return load_mask(self.makepath(self.img))
-
-LPRESET = PresetList()
-
-fcountbrk = lambda x: x.count(KEYBRK)
-fint = lambda x: int(x)
-
-# Json formatters.
-fjstr = lambda x: x.strip()
-#fjbool = lambda x: (x.upper() == "TRUE" or x.upper() == "T")
-fjbool = lambda x: x # Json can store booleans reliably.
-fjmask = lambda x: draw_image(x, inddict = False)[0] # Ignore mask reset value. 
-
-# (json_name, value_format, default)
-# If default = none then will use current gradio value. 
-PRESET_KEYS = [
-("name",fjstr,"") , # Name is special, preset's key.
-("mode", fjstr, None) ,
-("ratios", fjstr, None) ,
-("baseratios", fjstr, None) ,
-("usebase", fjbool, None) ,
-("usecom", fjbool, False) ,
-("usencom", fjbool, False) ,
-("calcmode", fjstr, "Attention") , # Generation mode.
-("nchangeand", fjbool, False) ,
-("lnter", fjstr, "0") ,
-("lnur", fjstr, "0") ,
-("threshold", fjstr, "0") ,
-("polymask", fjmask, "") , # Mask has special corrections and logging.
-]
-# (json_name,blob_class)
-# Handles save + lazy load of blob data outside of presets.
-BLOB_KEYS = {
-"polymask": JsonMask
-}
-
-def saveblob(preset):
-    """Preset variables saved externally (blob).
-    
-    Returns modified list containing the refernces instead of data.
-    Currently, this includes polymask, which is saved as an image,
-    with a filename = preset.
-    A blob class should contain a save method which returns the reference. 
-    """
-    preset = list(preset) # Tuples don't have copy.
-    for (i,(vkey,vfun,vdef)) in enumerate(PRESET_KEYS):
-        if vkey in BLOB_KEYS:
-            # Func should accept raw form and convert it to a class.
-            x = BLOB_KEYS[vkey](preset[i])
-            # Class should have a save func given identifier, returning an access key.
-            x = x.save(preset[0], preset)
-            # Update the preset.
-            preset[i] = x
-    return preset
-
-def loadblob(preset):
-    """Load blob presets based on key.
-    
-    Returns modified list containing the refernces instead of 
-    Currently, this includes polymask, which is saved as an image,
-    with a filename = preset.
-    A blob class should contain a load method which retrieves the data based on reference. 
-    """
-    for (vkey,vval) in BLOB_KEYS.items():
-        # Func should accept refrence form and convert it to a class.
-        x = vval(preset.get(vkey))
-        # Class should have a load func given identifier, returning data.
-        x = x.load(preset["name"], preset)
-        # Update the preset.
-        preset[vkey] = x
-    return preset
-
-def savepresets(*settings):
-    # NAME must come first.
-    name = settings[0]
-    settings = [name] + compress_components(settings[1:])
-    settings = saveblob(settings)
-    
-    # path_root = modules.scripts.basedir()
-    # filepath = os.path.join(path_root, "scripts", "regional_prompter_presets.json")
-    filepath = os.path.join(PTPRESET, FLJSON)
-
-    try:
-        with open(filepath, mode='r', encoding="utf-8") as f:
-            # presets = json.loads(json.load(f))
-            presets = json.load(f)
-            pr = {PRESET_KEYS[i][0]:settings[i] for i,_ in enumerate(PRESET_KEYS)}
-            # SBM Ordereddict might be better than list, quick search.
-            written = False
-            # if name == "lastrun": # SBM We should check the preset is unique in any case.
-            for i, preset in enumerate(presets):
-                if name == preset["name"]:
-                # if "lastrun" in preset["name"]:
-                    presets[i] = pr
-                    written = True
-            if not written:
-                presets.append(pr)
-        with open(filepath, mode='w', encoding="utf-8") as f:
-            # json.dump(json.dumps(presets), f, indent = 2)
-            json.dump(presets, f, indent = 2)
-    except Exception as e:
-        print(e)
-
-    presets = loadpresets(filepath)
-    presets = LPRESET.update(presets)
-    return gr.update(choices=presets)
-
-def presetfallback():
-    """Swaps main json dir to alt if exists, attempts reload.
-    
-    """
-    global PTPRESET
-    global PTPRESETALT
-    
-    if PTPRESETALT is not None:
-        print("Unknown preset error, fallback.")
-        PTPRESET = PTPRESETALT
-        PTPRESETALT = None
-        return loadpresets(PTPRESET)
-    else: # Already attempted swap.
-        print("Presets could not be loaded.") 
-        return None
-
-def loadpresets(filepath):
-    presets = []
-    try:
-        with open(filepath, encoding="utf-8") as f:
-            # presets = json.loads(json.load(f))
-            presets = json.load(f)
-            # presets = loadblob(presets) # DO NOT load all blobs - that's the point.
-    except OSError as e:
-        print("Init / preset error.")
-        presets = initpresets(filepath)
-    except TypeError:
-        print("Corrupted preset file, resetting.")
-        presets = initpresets(filepath)
-    except JSONDecodeError:
-        print("Preset file could not be decoded.")
-        presets = initpresets(filepath)
-    return presets
-
-def initpresets(filepath):
-    lpr = PRESETSDEF
-    # if not os.path.isfile(filepath):
-    try:
-        with open(filepath, mode='w', encoding="utf-8") as f:
-            lprj = []
-            for pr in lpr:
-                plen = min(len(PRESET_KEYS), len(pr)) # Future setting additions ignored.
-                prj = {PRESET_KEYS[i][0]:pr[i] for i in range(plen)}
-                lprj.append(prj)
-            #json.dump(json.dumps(lprj), f, indent = 2)
-            json.dump(lprj, f, indent = 2)
-            return lprj
-    except Exception as e:
-        return presetfallback()
-
-#####################################################
-##### Global settings
-
-EXTKEY = "regprp"
-EXTNAME = "Regional Prompter"
-# (id, label, type, extra_parms)
-EXTSETS = [
-("debug", "(PLACEHOLDER, USE THE ONE IN 2IMG) Enable debug mode", "check", dict()),
-("hidepmask", "Hide subprompt masks in prompt mode", "check", dict()),
-
-]
-# Dynamically constructed list of default values, because shared doesn't allocate a value automatically.
-# (id: def)
-DEXTSETV = dict()
-fseti = lambda x: shared.opts.data.get(EXTKEY + "_" + x, DEXTSETV[x])
-
-class Setting_Component():
-    """Creates gradio components with some standard req values.
-    
-    All must supply an id (used in code), label, component type. 
-    Default value and specific type settings can be overridden. 
-    """
-    section = (EXTKEY, EXTNAME)
-    def __init__(self, cid, clabel, ctyp, vdef = None, **kwargs):
-        self.cid = EXTKEY + "_" + cid
-        self.clabel = clabel
-        self.ctyp = ctyp
-        method = getattr(self, self.ctyp)
-        method(**kwargs)
-        if vdef is not None:
-            self.vdef = vdef
-        
-    def get(self):
-        """Get formatted setting.
-        
-        Input for shared.opts.add_option().
-        """
-        if self.ctyp == "textb":
-            return (self.cid, shared.OptionInfo(self.vdef, self.clabel, section = self.section))
-        return (self.cid, shared.OptionInfo(self.vdef, self.clabel,
-                                            self.ccomp, self.cparms, section = self.section))
-    
-    def textb(self, **kwargs):
-        """Textbox unusually requires no component.
-        
-        """
-        self.ccomp = gr.Textbox
-        self.vdef = ""
-        self.cparms = {}
-        self.cparms.update(kwargs)
-    
-    def check(self, **kwargs):
-        self.ccomp = gr.Checkbox
-        self.vdef = False
-        self.cparms = {"interactive": True}
-        self.cparms.update(kwargs)
-        
-    def slider(self, **kwargs):
-        self.ccomp = gr.Slider
-        self.vdef = 0
-        self.cparms = {"minimum": 1, "maximum": 10, "step": 1}
-        self.cparms.update(kwargs)
-
-def ext_on_ui_settings():
-    for (cid, clabel, ctyp, kwargs) in EXTSETS:
-        comp = Setting_Component(cid, clabel, ctyp, **kwargs)
-        opt = comp.get()
-        shared.opts.add_option(*opt)
-        DEXTSETV[cid] = comp.vdef
-
-def debugall(self):
-    print(f"mode : {self.mode}\ncalcmode : {self.calc}\nusebase : {self.usebase}")
-    print(f"base ratios : {self.bratios}\nusecommon : {self.usecom}\nusenegcom : {self.usencom}")
-    print(f"divide : {self.divide}\neq : {self.eq}")
-    print(f"tokens : {self.ppt},{self.pnt},{self.pt},{self.nt}")
-    print(f"ratios : {self.aratios}\n")
-    print(f"prompt : {self.pe}")
-    print(f"env : before15:{self.isbefore15},isxl:{self.isxl}")
-    print(f"loras{self.log}")
-
-def bckeydealer(self, p):
-    '''
-    detect COMM/BASE keys and set flags and change to BREAK
-    '''
-    if KEYCOMM in p.prompt:
-        self.usecom = True
-    if self.usecom and KEYCOMM not in p.prompt:
-        p.prompt = p.prompt.replace(KEYBRK,KEYCOMM,1)
-    
-    if KEYCOMM in p.negative_prompt:
-        self.usencom = True
-    if self.usencom and KEYCOMM not in p.negative_prompt:
-        p.negative_prompt = p.negative_prompt.replace(KEYBRK,KEYCOMM,1)
-    
-    if KEYBASE in p.prompt:
-        self.usebase = True
-    if self.usebase and KEYBASE not in p.prompt:
-        p.prompt = p.prompt.replace(KEYBRK,KEYBASE,1)
-        
-    if KEYPROMPT in p.prompt.upper():
-        self.mode = "Prompt"
-
-def keyconverter(aratios,mode,usecom,usebase,p):
-    '''convert BREAKS to ADDCOMM/ADDBASE/ADDCOL/ADDROW'''
-    keychanger = makeimgtmp(aratios,mode,usecom,usebase,False,512,512, inprocess = True)
-    keychanger = keychanger[:-1]
-    #print(keychanger,p.prompt)
-    for change in keychanger:
-        if change == KEYCOMM and KEYCOMM in p.prompt: continue
-        if change == KEYBASE and KEYBASE in p.prompt: continue
-        p.prompt= p.prompt.replace(KEYBRK,change,1)
-
-def keyreplacer(p):
-    '''
-    replace all separators to BREAK
-    p.all_prompt and p.all_negative_prompt
-    '''
-    for key in ALLKEYS:
-        for i in lange(p.all_prompts):
-            p.all_prompts[i]= p.all_prompts[i].replace(key,KEYBRK)
-        
-        for i in lange(p.all_negative_prompts):
-            p.all_negative_prompts[i] = p.all_negative_prompts[i].replace(key,KEYBRK)
-
-def keycounter(self, p):
-    pc = sum([p.prompt.count(text) for text in ALLALLKEYS])
-    npc = sum([p.negative_prompt.count(text) for text in ALLALLKEYS])
-    self.divide = [pc + 1, npc + 1]
-
-def resetpcache(p):
-    p.cached_c = [None,None]
-    p.cached_uc = [None,None]
-    p.cached_hr_c = [None, None]
-    p.cached_hr_uc = [None, None]
-
-def loraverchekcer(self):
-    try:
-        self.ui_version = int(launch.git_tag().replace("v","").replace(".",""))
-    except:
-        self.ui_version = 100
-        
-    try:
-        import lora
-        self.isbefore15 =  "assign_lora_names_to_compvis_modules" in dir(lora)
-        self.layer_name = "lora_layer_name" if self.isbefore15 else "network_layer_name"
-    except:
-        self.isbefore15 = False
-        self.layer_name = "lora_layer_name"
-
-def log(prop):
-    frame = inspect.currentframe().f_back
-    local_vars = frame.f_locals
-    var_name = None
-    for k, v in local_vars.items():
-        if v is prop:
-            var_name = k
-            break
-
-    if var_name:
-        print(f"{var_name} = {prop}")
-    else:
-        print("Property not found in local scope.")
-
-on_ui_settings(ext_on_ui_settings)
+import inspect
+import os.path
+from importlib import reload
+import launch
+from pprint import pprint
+import gradio as gr
+import numpy as np
+from PIL import Image
+import modules.ui
+import modules # SBM Apparently, basedir only works when accessed directly.
+from modules import paths, scripts, shared, extra_networks, prompt_parser
+from modules.processing import Processed
+from modules.script_callbacks import (on_ui_settings,
+                                      CFGDenoisedParams, CFGDenoiserParams, on_cfg_denoised, on_cfg_denoiser)
+import scripts.attention
+import scripts.latent
+import scripts.regions
+try:
+    reload(scripts.regions) # update without restarting web-ui.bat
+    reload(scripts.attention)
+    reload(scripts.latent)
+except:
+    pass
+import json  # Presets.
+from json.decoder import JSONDecodeError
+from scripts.attention import (TOKENS, hook_forwards, reset_pmasks, savepmasks)
+from scripts.latent import (denoised_callback_s, denoiser_callback_s, lora_namer, setuploras, unloadlorafowards)
+from scripts.regions import (MAXCOLREG, IDIM, KEYBRK, KEYBASE, KEYCOMM, KEYPROMPT, ALLKEYS, ALLALLKEYS,
+                             create_canvas, draw_region, #detect_mask, detect_polygons,  
+                             draw_image, save_mask, load_mask, changecs,
+                             floatdef, inpaintmaskdealer, makeimgtmp, matrixdealer)
+
+FLJSON = "regional_prompter_presets.json"
+OPTAND = "disable convert 'AND' to 'BREAK'"
+OPTUSEL = "Use LoHa or other"
+# Modules.basedir points to extension's dir. script_path or scripts.basedir points to root.
+PTPRESET = modules.scripts.basedir()
+PTPRESETALT = os.path.join(paths.script_path, "scripts")
+
+
+
+def lange(l):
+    return range(len(l))
+
+orig_batch_cond_uncond = shared.opts.batch_cond_uncond if hasattr(shared.opts,"batch_cond_uncond") else shared.batch_cond_uncond
+
+PRESETSDEF =[
+    ["Vertical-3", "Vertical",'1,1,1',"",False,False,False,"Attention",False,"0","0"],
+    ["Horizontal-3", "Horizontal",'1,1,1',"",False,False,False,"Attention",False,"0","0"],
+    ["Horizontal-7", "Horizontal",'1,1,1,1,1,1,1',"0.2",True,False,False,"Attention",False,"0","0"],
+    ["Twod-2-1", "Horizontal",'1,2,3;1,1',"0.2",False,False,False,"Attention",False,"0","0"],
+]
+
+ATTNSCALE = 8 # Initial image compression in attention layers.
+
+fhurl = lambda url, label: r"""<a href="{}">{}</a>""".format(url, label)
+GUIDEURL = r"https://github.com/hako-mikan/sd-webui-regional-prompter"
+MATRIXURL = GUIDEURL + r"#2d-region-assignment"
+MASKURL = GUIDEURL + r"#mask-regions-aka-inpaint-experimental-function"
+PROMPTURL = GUIDEURL + r"/blob/main/prompt_en.md"
+PROMPTURL2 = GUIDEURL + r"/blob/main/prompt_ja.md"
+
+
+def ui_tab(mode, submode):
+    """Structures components for mode tab.
+    
+    Semi harcoded but it's clearer this way.
+    """
+    vret = None
+    if mode == "Matrix":
+        with gr.Row():
+            mguide = gr.HTML(value = fhurl(MATRIXURL, "Matrix mode guide")) 
+        with gr.Row():
+            mmode = gr.Radio(label="Main Splitting", choices=submode, value="Columns", type="value", interactive=True,elem_id="RP_main_splitting")
+            ratios = gr.Textbox(label="Divide Ratio",lines=1,value="1,1",interactive=True,elem_id="RP_divide_ratio",visible=True)
+        with gr.Row():
+            with gr.Column():
+                with gr.Row():
+                    twid = gr.Slider(label="Width", minimum=64, maximum=2048, value=512, step=8,elem_id="RP_matrix_width")
+                    thei = gr.Slider(label="Height", minimum=64, maximum=2048, value=512, step=8,elem_id="RP_matrix_height")
+                maketemp = gr.Button(value="visualize and make template")
+
+                template = gr.Textbox(label="template",interactive=True,visible=True,elem_id="RP_matrix_template")
+                flipper = gr.Checkbox(label = 'flip "," and ";"', value = False,elem_id="RP_matrix_flip")
+                overlay = gr.Slider(label="Overlay Ratio", minimum=0, maximum=1, step=0.1, value=0.5,elem_id="RP_matrix_overlay")
+
+            with gr.Column():
+                areasimg = gr.Image(type="pil", show_label  = False, height=256, width=256,source = "upload", interactive=True)
+        # Need to add maketemp function based on base / common checks.
+        vret = [mmode, ratios, maketemp, template, areasimg, flipper, thei, twid, overlay]
+    elif mode == "Mask":
+        with gr.Row():
+            xguide = gr.HTML(value = fhurl(MASKURL, "Inpaint+ mode guide"))
+        with gr.Row(): # Creep: Placeholder, should probably make this invisible.
+            xmode = gr.Radio(label="Mask mode", choices=submode, value="Mask", type="value", interactive=True,elem_id="RP_mask_mode")
+        with gr.Row(): # CREEP: Css magic to make the canvas bigger? I think it's in style.css: #img2maskimg -> height.
+            polymask = gr.Image(label = "Do not upload here until bugfix",elem_id="polymask",
+                                source = "upload", mirror_webcam = False, type = "numpy", tool = "sketch")#.style(height=480)
+        with gr.Row():
+            with gr.Column():
+                num = gr.Slider(label="Region", minimum=-1, maximum=MAXCOLREG, step=1, value=1,elem_id="RP_mask_region")
+                canvas_width = gr.Slider(label="Inpaint+ Width", minimum=64, maximum=2048, value=512, step=8,elem_id="RP_mask_width")
+                canvas_height = gr.Slider(label="Inpaint+ Height", minimum=64, maximum=2048, value=512, step=8,elem_id="RP_mask_height")
+                btn = gr.Button(value = "Draw region + show mask")
+                # btn2 = gr.Button(value = "Display mask") # Not needed.
+                cbtn = gr.Button(value="Create mask area")
+            with gr.Column():
+                showmask = gr.Image(label = "Mask", shape=(IDIM, IDIM))
+                # CONT: Awaiting fix for https://github.com/gradio-app/gradio/issues/4088.
+                uploadmask = gr.Image(label="Upload mask here cus gradio",source = "upload", type = "numpy")
+        # btn.click(detect_polygons, inputs = [polymask,num], outputs = [polymask,num])
+        btn.click(draw_region, inputs = [polymask, num], outputs = [polymask, num, showmask])
+        # btn2.click(detect_mask, inputs = [polymask,num], outputs = [showmask])
+        cbtn.click(fn=create_canvas, inputs=[canvas_height, canvas_width], outputs=[polymask])
+        uploadmask.upload(fn = draw_image, inputs = [uploadmask], outputs = [polymask, uploadmask, showmask])
+        
+        vret = [xmode, polymask, num, canvas_width, canvas_height, btn, cbtn, showmask, uploadmask]
+    elif mode == "Prompt":
+        with gr.Row():
+            pguide = gr.HTML(value = fhurl(PROMPTURL, "Prompt mode guide"))
+            pguide2 = gr.HTML(value = fhurl(PROMPTURL2, "Extended prompt guide (jp)"))
+        with gr.Row():
+            pmode = gr.Radio(label="Prompt mode", choices=submode, value="Prompt", type="value", interactive=True, elem_id="RP_prompt_mode")
+            threshold = gr.Textbox(label = "threshold", value = 0.4, interactive=True, elem_id="RP_prompt_threshold")
+        
+        vret = [pmode, threshold]
+
+    return vret
+            
+# modes, submodes. Order must be maintained so dict is inadequate. Must have submode for component consistency.
+RPMODES = [
+("Matrix", ("Columns","Rows","Random")),
+("Mask", ("Mask",)),
+("Prompt", ("Prompt", "Prompt-Ex")),
+]
+fgrprop = lambda x: {"label": x, "id": "t" + x, "elem_id": "RP_" + x}
+
+def mode2tabs(mode):
+    """Converts mode (in preset) to gradio tab + submodes.
+    
+    I dunno if it's possible to nest components or make them optional (probably not),
+    so this is the best we can do.
+    """
+    vret = ["Nope"] + [None] * len(RPMODES)
+    for (i,(k,v)) in enumerate(RPMODES):
+        if mode in v:
+            vret[0] = k
+            vret[i + 1] = mode
+    return vret
+    
+def tabs2mode(tab, *submode):
+    """Converts ui tab + submode list to a single value mode.
+    
+    Picks current submode based on tab, nothing clever. Submodes must be unique.
+    """
+    for (i,(k,_)) in enumerate(RPMODES):
+        if tab == k:
+            return submode[i]
+    return "Nope"
+    
+def expand_components(l):
+    """Converts json preset to component format.
+    
+    Assumes mode is the first value in list.
+    """
+    l = list(l) # Tuples cannot be altered.
+    tabs = mode2tabs(l[0])
+    return tabs + l[1:]
+
+def compress_components(l):
+    """Converts component values to preset format.
+    
+    Assumes tab + submodes are the first values in list.
+    """
+    l = list(l)
+    mode = tabs2mode(*l[:len(RPMODES) + 1])
+    return [mode] + l[len(RPMODES) + 1:]
+    
+class Script(modules.scripts.Script):
+    def __init__(self,active = False,mode = "Matrix",calc = "Attention",h = 0, w =0, debug = False, debug2 = False, usebase = False, 
+    usecom = False, usencom = False, batch = 1,isxl = False, lstop=0, lstop_hr=0, diff = None):
+        self.active = active
+        if mode == "Columns": mode = "Horizontal"
+        if mode == "Rows": mode = "Vertical"
+        self.mode = mode
+        self.calc = calc
+        self.h = h
+        self.w = w
+        self.debug = debug
+        self.debug2 = debug2
+        self.usebase = usebase
+        self.usecom = usecom
+        self.usencom = usencom
+        self.batch_size = batch
+        self.isxl = isxl
+
+        self.aratios = []
+        self.bratios = []
+        self.divide = 0
+        self.count = 0
+        self.eq = True
+        self.pn = True
+        self.hr = False
+        self.hr_scale = 0
+        self.hr_w = 0
+        self.hr_h = 0
+        self.in_hr = False
+        self.xsize = 0
+        self.imgcount = 0
+        # for latent mode
+        self.filters = []
+        self.lora_applied = False
+        self.lstop = int(lstop)
+        self.lstop_hr = int(lstop_hr)
+        # for inpaintmask
+        self.regmasks = None
+        self.regbase = None
+        #for prompt region
+        self.pe = []
+        self.step = 0
+        
+        #for Differential
+        self.diff = diff
+        self.rps = None
+
+        #script communicator
+        self.hooked = False
+        self.condi = 0
+
+        self.used_prompt = ""
+        self.logprops = ["active","mode","usebase","usecom","usencom","batch_size","isxl","h","w","aratios",
+                        "divide","count","eq","pn","hr","pe","step","diff","used_prompt"]
+        self.log = {}
+
+    def logger(self):
+        for prop in self.logprops:
+            print(f"{prop} = {getattr(self,prop,None)}")
+        for key in self.log.keys():
+            print(f"{key} = {self.log[key]}")
+
+    def title(self):
+        return "Regional Prompter"
+
+    def show(self, is_img2img):
+        return modules.scripts.AlwaysVisible
+
+    infotext_fields = None
+    paste_field_names = []
+
+    def ui(self, is_img2img):
+        filepath = os.path.join(PTPRESET, FLJSON)
+
+        presets = []
+
+        presets = loadpresets(filepath)
+        presets = LPRESET.update(presets)
+
+        with gr.Accordion("Regional Prompter", open=False, elem_id="RP_main"):
+            with gr.Row():
+                active = gr.Checkbox(value=False, label="Active",interactive=True,elem_id="RP_active")
+                urlguide = gr.HTML(value = fhurl(GUIDEURL, "Usage guide"))
+            with gr.Row():
+                # mode = gr.Radio(label="Divide mode", choices=["Horizontal", "Vertical","Mask","Prompt","Prompt-Ex"], value="Horizontal",  type="value", interactive=True)
+                calcmode = gr.Radio(label="Generation mode", choices=["Attention", "Latent"], value="Attention",  type="value", interactive=True, elem_id="RP_generation_mode",)
+            with gr.Row(visible=True):
+                # ratios = gr.Textbox(label="Divide Ratio",lines=1,value="1,1",interactive=True,elem_id="RP_divide_ratio",visible=True)
+                baseratios = gr.Textbox(label="Base Ratio", lines=1,value="0.2",interactive=True,  elem_id="RP_base_ratio", visible=True)
+            with gr.Row():
+                usebase = gr.Checkbox(value=False, label="Use base prompt",interactive=True, elem_id="RP_usebase")
+                usecom = gr.Checkbox(value=False, label="Use common prompt",interactive=True,elem_id="RP_usecommon")
+                usencom = gr.Checkbox(value=False, label="Use common negative prompt",interactive=True,elem_id="RP_usecommon_negative")
+            
+            # Tabbed modes.
+            with gr.Tabs(elem_id="RP_mode") as tabs:
+                rp_selected_tab = gr.State("Matrix") # State component to document current tab for gen.
+                # ltabs = []
+                ltabp = []
+                for (i, (md,smd)) in enumerate(RPMODES):
+                    with gr.TabItem(**fgrprop(md)) as tab: # Tabs with a formatted id.
+                        # ltabs.append(tab)
+                        ltabp.append(ui_tab(md, smd))
+                    # Tab switch tags state component.
+                    tab.select(fn = lambda tabnum = i: RPMODES[tabnum][0], inputs=[], outputs=[rp_selected_tab])
+
+            # Hardcode expansion back to components for any specific events.
+            (mmode, ratios, maketemp, template, areasimg, flipper, thei, twid, overlay) = ltabp[0]
+            (xmode, polymask, num, canvas_width, canvas_height, btn, cbtn, showmask, uploadmask) = ltabp[1]
+            (pmode, threshold) = ltabp[2]
+            
+            with gr.Accordion("Presets",open = False):
+                with gr.Row():
+                    availablepresets = gr.Dropdown(label="Presets", choices=presets, type="index")
+                    applypresets = gr.Button(value="Apply Presets",variant='primary',elem_id="RP_applysetting")
+                with gr.Row():
+                    presetname = gr.Textbox(label="Preset Name",lines=1,value="",interactive=True,elem_id="RP_preset_name",visible=True)
+                    savesets = gr.Button(value="Save to Presets",variant='primary',elem_id="RP_savesetting")
+            with gr.Row():
+                lstop = gr.Textbox(label="LoRA stop step",value="0",interactive=True,elem_id="RP_ne_tenc_ratio",visible=True)
+                lstop_hr = gr.Textbox(label="LoRA Hires stop step",value="0",interactive=True,elem_id="RP_ne_unet_ratio",visible=True)
+                lnter = gr.Textbox(label="LoRA in negative textencoder",value="0",interactive=True,elem_id="RP_ne_tenc_ratio_negative",visible=True)
+                lnur = gr.Textbox(label="LoRA in negative U-net",value="0",interactive=True,elem_id="RP_ne_unet_ratio_negative",visible=True)
+            with gr.Row():
+                options = gr.CheckboxGroup(value=False, label="Options",choices=[OPTAND, OPTUSEL, "debug", "debug2"], interactive=True, elem_id="RP_options")
+            mode = gr.Textbox(value = "Matrix",visible = False, elem_id="RP_divide_mode")
+
+            dummy_img = gr.Image(type="pil", show_label  = False, height=256, width=256,source = "upload", interactive=True, visible = False)
+
+            dummy_false = gr.Checkbox(value=False, visible=False)
+
+            areasimg.upload(fn=lambda x: x,inputs=[areasimg],outputs = [dummy_img])
+            areasimg.clear(fn=lambda x: None,outputs = [dummy_img])
+
+            def changetabs(mode):
+                modes = ["Matrix", "Mask", "Prompt"]
+                if mode not in modes: mode = "Matrix"
+                return gr.Tabs.update(selected="t"+mode)
+
+            mode.change(fn = changetabs,inputs=[mode],outputs=[tabs])
+            settings = [rp_selected_tab, mmode, xmode, pmode, ratios, baseratios, usebase, usecom, usencom, calcmode, options, lnter, lnur, threshold, polymask, lstop, lstop_hr, flipper]
+        
+        self.infotext_fields = [
+                (active, "RP Active"),
+                # (mode, "RP Divide mode"),
+                (mode, "RP Divide mode"),
+                (mmode, "RP Matrix submode"),
+                (xmode, "RP Mask submode"),
+                (pmode, "RP Prompt submode"),
+                (calcmode, "RP Calc Mode"),
+                (ratios, "RP Ratios"),
+                (baseratios, "RP Base Ratios"),
+                (usebase, "RP Use Base"),
+                (usecom, "RP Use Common"),
+                (usencom, "RP Use Ncommon"),
+                (options,"RP Options"),
+                (lnter,"RP LoRA Neg Te Ratios"),
+                (lnur,"RP LoRA Neg U Ratios"),
+                (threshold,"RP threshold"),
+                (lstop,"RP LoRA Stop Step"),
+                (lstop_hr,"RP LoRA Hires Stop Step"),
+                (flipper, "RP Flip")
+        ]
+
+        for _,name in self.infotext_fields:
+            self.paste_field_names.append(name)
+
+        def setpreset(select, *settings):
+            """Load preset from list.
+            
+            SBM: The only way I know how to get the old values in gradio,
+            is to pass them all as input.
+            Tab mode converts ui to single value.
+            """
+            # Need to swap all masked images to the source,
+            # getting "valueerror: cannot process this value as image".
+            # Gradio bug in components.postprocess, most likely.
+            settings = [s["image"] if (isinstance(s,dict) and "image" in s) else s for s in settings]
+            presets = loadpresets(filepath)
+            preset = presets[select]
+            preset = loadblob(preset)
+            preset = [fmt(preset.get(k, vdef)) for (k,fmt,vdef) in PRESET_KEYS]
+            preset = preset[1:] # Remove name.
+            preset = expand_components(preset)
+            # Change nulls to original value.
+            preset = [settings[i] if p is None else p for (i,p) in enumerate(preset)]
+            while  len(settings) >= len(preset):
+                    preset.append(0)
+            # return [gr.update(value = pr) for pr in preset] # SBM Why update? Shouldn't regular return do the job? 
+            if preset[0] == "Vertical":preset[0] = "Rows"
+            if preset[0] == "Horizontal":preset[0] = "Columns"
+            return preset
+
+        maketemp.click(fn=makeimgtmp, inputs =[ratios,mmode,usecom,usebase,flipper,thei,twid,dummy_img,overlay],outputs = [areasimg,template])
+        applypresets.click(fn=setpreset, inputs = [availablepresets, *settings], outputs=settings)
+        savesets.click(fn=savepresets, inputs = [presetname,*settings],outputs=availablepresets)
+        
+        return [active, dummy_false, rp_selected_tab, mmode, xmode, pmode, ratios, baseratios,
+                usebase, usecom, usencom, calcmode, options, lnter, lnur, threshold, polymask, lstop, lstop_hr, flipper]
+
+    def process(self, p, active, a_debug , rp_selected_tab, mmode, xmode, pmode, aratios, bratios,
+                usebase, usecom, usencom, calcmode, options, lnter, lnur, threshold, polymask, lstop, lstop_hr, flipper):
+
+        if type(options) is bool:
+            options = ["disable convert 'AND' to 'BREAK'"] if options else []
+        elif type(options) is str:
+            options = options.split(",")
+
+        if a_debug == True:
+            options.append("debug")
+
+        debug = "debug" in options
+        debug2 = "debug2" in options
+        self.slowlora = OPTUSEL in options
+
+        if type(polymask) == str:
+            try:
+                polymask,_,_ = draw_image(np.array(Image.open(polymask)))
+            except:
+                pass
+        
+        if rp_selected_tab == "Nope": rp_selected_tab = "Matrix"
+
+        if debug: pprint([active, debug, rp_selected_tab, mmode, xmode, pmode, aratios, bratios,
+                usebase, usecom, usencom, calcmode, options, lnter, lnur, threshold, polymask, lstop, lstop_hr, flipper])
+
+        tprompt = p.prompt[0] if type(p.prompt) == list else p.prompt
+
+        if hasattr(p,"rps_diff"):
+            if p.rps_diff:
+                active = True
+                mmode = "Prompt"
+                xmode = "Prompt-Ex"
+                diff = p.rps_diff
+                if hasattr(p, "all_prompts_rps"):
+                    p.all_prompts = p.all_prompts_rps
+                if hasattr(p,"threshold"):
+                    if p.threshold is not None:threshold = str(p.threshold)
+        else:
+            diff = False
+
+        if not any(key in tprompt for key in ALLALLKEYS) or not active:
+            return unloader(self,p)
+
+        p.extra_generation_params.update({
+            "RP Active":active,
+            "RP Divide mode": rp_selected_tab,
+            "RP Matrix submode": mmode,
+            "RP Mask submode": xmode,
+            "RP Prompt submode": pmode,
+            "RP Calc Mode":calcmode,
+            "RP Ratios": aratios,
+            "RP Base Ratios": bratios,
+            "RP Use Base":usebase,
+            "RP Use Common":usecom,
+            "RP Use Ncommon": usencom,
+            "RP Options" : options,
+            "RP LoRA Neg Te Ratios": lnter,
+            "RP LoRA Neg U Ratios": lnur,
+            "RP threshold": threshold,
+            "RP LoRA Stop Step":lstop,
+            "RP LoRA Hires Stop Step":lstop_hr,
+            "RP Flip": flipper,
+        })
+
+        savepresets("lastrun",rp_selected_tab, mmode, xmode, pmode, aratios,bratios,
+                     usebase, usecom, usencom, calcmode, options, lnter, lnur, threshold, polymask,lstop, lstop_hr, flipper)
+
+        if flipper:aratios = changecs(aratios)
+
+        self.__init__(active, tabs2mode(rp_selected_tab, mmode, xmode, pmode) ,calcmode ,p.height, p.width, debug, debug2,
+        usebase, usecom, usencom, p.batch_size, hasattr(shared.sd_model,"conditioner"),lstop, lstop_hr, diff = diff)
+
+        self.all_prompts = p.all_prompts.copy()
+        self.all_negative_prompts = p.all_negative_prompts.copy()
+
+        # SBM ddim / plms detection.
+        self.isvanilla = p.sampler_name in ["DDIM", "PLMS", "UniPC"]
+
+        if self.h % ATTNSCALE != 0 or self.w % ATTNSCALE != 0:
+            # Testing shows a round down occurs in model.
+            print("Warning: Nonstandard height / width.")
+            self.h = self.h - self.h % ATTNSCALE
+            self.w = self.w - self.w % ATTNSCALE
+
+        if hasattr(p,"enable_hr"): # Img2img doesn't have it.
+            self.hr = p.enable_hr
+            self.hr_w = (p.hr_resize_x if p.hr_resize_x > p.width else p.width * p.hr_scale)
+            self.hr_h = (p.hr_resize_y if p.hr_resize_y > p.height else p.height * p.hr_scale)
+            if self.hr_h % ATTNSCALE != 0 or self.hr_w % ATTNSCALE != 0:
+                # Testing shows a round down occurs in model.
+                print("Warning: Nonstandard height / width for ulscaled size")
+                self.hr_h = self.hr_h - self.hr_h % ATTNSCALE
+                self.hr_w = self.hr_w - self.hr_w % ATTNSCALE
+    
+        loraverchekcer(self)                                                  #check web-ui version
+        if OPTAND not in options: allchanger(p, "AND", KEYBRK)                                          #Change AND to BREAK
+        if any(x in self.mode for x in ["Ver","Hor"]):
+            keyconverter(aratios, self.mode, usecom, usebase, p) #convert BREAKs to ADDROMM/ADDCOL/ADDROW
+        bckeydealer(self, p)                                                      #detect COMM/BASE keys
+        keycounter(self, p)                                                       #count keys and set to self.divide
+            
+        if "Pro" not in self.mode: # skip region assign in prompt mode
+            ##### region mode
+            if "Mask" in self.mode:
+                keyreplacer(p) #change all keys to BREAK
+                inpaintmaskdealer(self, p, bratios, usebase, polymask)
+
+            elif any(x in self.mode for x in ["Ver","Hor","Ran"]):
+                matrixdealer(self, p, aratios, bratios, self.mode)
+    
+            ##### calcmode 
+            if "Att" in calcmode:
+                self.handle = hook_forwards(self, p.sd_model.model.diffusion_model)
+                if hasattr(shared.opts,"batch_cond_uncond"):
+                    shared.opts.batch_cond_uncond = orig_batch_cond_uncond
+                else:                    
+                    shared.batch_cond_uncond = orig_batch_cond_uncond
+                unloadlorafowards(p)
+            else:
+                self.handle = hook_forwards(self, p.sd_model.model.diffusion_model,remove = True)
+                setuploras(self)
+                # SBM It is vital to use local activation because callback registration is permanent,
+                # and there are multiple script instances (txt2img / img2img). 
+
+        elif "Pro" in self.mode: #Prompt mode use both calcmode
+            self.ex = "Ex" in self.mode
+            if not usebase : bratios = "0"
+            self.handle = hook_forwards(self, p.sd_model.model.diffusion_model)
+            denoiserdealer(self)
+
+        neighbor(self,p)                                                    #detect other extention
+        keyreplacer(p)                                                      #replace all keys to BREAK
+        blankdealer(self, p)                                               #add "_" if prompt of last region is blank
+        commondealer(p, self.usecom, self.usencom)          #add commom prompt to all region
+        if "La" in self.calc: allchanger(p, KEYBRK,"AND")      #replace BREAK to AND in Latent mode
+        if tokendealer(self, p): return unloader(self,p)          #count tokens and calcrate target tokens
+        thresholddealer(self, p, threshold)                          #set threshold
+        
+        bratioprompt(self, bratios)
+        if not self.diff: hrdealer(p)
+
+        print(f"Regional Prompter Active, Pos tokens : {self.ppt}, Neg tokens : {self.pnt}")
+        self.used_prompt = p.all_prompts[0]
+
+        if debug : debugall(self)
+
+    def before_process_batch(self, p, *args, **kwargs):
+        if self.active:
+            self.current_prompts = kwargs["prompts"].copy()
+            p.disable_extra_networks = False
+
+    def before_hr(self, p, active, _, rp_selected_tab, mmode, xmode, pmode, aratios, bratios,
+                      usebase, usecom, usencom, calcmode,nchangeand, lnter, lnur, threshold, polymask,lstop, lstop_hr, flipper):
+        if self.active:
+            self.in_hr = True
+            if "La" in self.calc:
+                lora_namer(self, p, lnter, lnur)
+                self.log["before_hr"] = "passed"
+                try:
+                    import lora
+                    self.log["before_hr_loralist"] = [x.name for x in lora.loaded_loras]
+                except:
+                    pass
+
+    def process_batch(self, p, active, _, rp_selected_tab, mmode, xmode, pmode, aratios, bratios,
+                      usebase, usecom, usencom, calcmode,nchangeand, lnter, lnur, threshold, polymask,lstop, lstop_hr,flipper,**kwargs):
+        # print(kwargs["prompts"])
+
+        if self.active:
+            resetpcache(p)
+            self.in_hr = False
+            self.xsize = 0
+            # SBM Before_process_batch was added in feb-mar, adding fallback.
+            if not hasattr(self,"current_prompts"):
+                self.current_prompts = kwargs["prompts"].copy()
+            p.all_prompts[p.iteration * p.batch_size:(p.iteration + 1) * p.batch_size] = self.all_prompts[p.iteration * p.batch_size:(p.iteration + 1) * p.batch_size]
+            p.all_negative_prompts[p.iteration * p.batch_size:(p.iteration + 1) * p.batch_size] = self.all_negative_prompts[p.iteration * p.batch_size:(p.iteration + 1) * p.batch_size]
+            if "Pro" in self.mode:
+                reset_pmasks(self)
+            if "La" in self.calc:
+                lora_namer(self, p, lnter, lnur)
+                try:
+                    import lora
+                    self.log["loralist"] = [x.name for x in lora.loaded_loras]
+                except:
+                    pass
+
+                if self.lora_applied: # SBM Don't override orig twice on batch calls.
+                    pass
+                else:
+                    denoiserdealer(self)
+                    self.lora_applied = True
+                #escape reload loras in hires-fix
+
+    def postprocess(self, p, processed, *args):
+        if self.active : 
+            with open(os.path.join(paths.data_path, "params.txt"), "w", encoding="utf8") as file:
+                processedx = Processed(p, [], p.seed, "")
+                file.write(processedx.infotext(p, 0))
+        
+        if "Pro" in self.mode and not fseti("hidepmask"):
+            savepmasks(self, processed)
+
+        if self.debug or self.debug2 : self.logger()
+
+        unloader(self, p)
+
+    def denoiser_callback(self, params: CFGDenoiserParams):
+        denoiser_callback_s(self, params)
+
+    def denoised_callback(self, params: CFGDenoisedParams):
+        denoised_callback_s(self, params)
+
+
+def unloader(self,p):
+    if hasattr(self,"handle"):
+        #print("unloaded")
+        hook_forwards(self, p.sd_model.model.diffusion_model, remove=True)
+        del self.handle
+
+    self.__init__()
+    
+    if hasattr(shared.opts,"batch_cond_uncond"):
+        shared.opts.batch_cond_uncond = orig_batch_cond_uncond
+    else:                    
+        shared.batch_cond_uncond = orig_batch_cond_uncond
+
+    unloadlorafowards(p)
+
+def denoiserdealer(self):
+    if self.calc =="Latent": # prompt mode use only denoiser callbacks
+        if not hasattr(self,"dd_callbacks"):
+            self.dd_callbacks = on_cfg_denoised(self.denoised_callback)
+        if hasattr(shared.opts,"batch_cond_uncond"):
+            shared.opts.batch_cond_uncond = False
+        else:                    
+            shared.batch_cond_uncond = False
+
+    if not hasattr(self,"dr_callbacks"):
+        self.dr_callbacks = on_cfg_denoiser(self.denoiser_callback)
+
+    if self.diff:
+        if not hasattr(self,"dd_callbacks"):
+            self.dd_callbacks = on_cfg_denoised(self.denoised_callback)
+
+
+############################################################
+##### prompts, tokens
+def blankdealer(self, p):
+    seps = "AND" if "La" in self.calc else KEYBRK
+    all_prompts=[]
+    for prompt in p.all_prompts:
+        regions = prompt.split(seps)
+        if regions[-1].strip() in ["",","]:
+            prompt = prompt + " _"
+        all_prompts.append(prompt)
+    p.all_prompts = all_prompts
+
+def commondealer(p, usecom, usencom):
+    all_prompts = []
+    all_negative_prompts = []
+
+    def comadder(prompt):
+        ppl = prompt.split(KEYBRK)
+        for i in range(len(ppl)):
+            if i == 0:
+                continue
+            ppl[i] = ppl[0] + ", " + ppl[i]
+        ppl = ppl[1:]
+        prompt = f"{KEYBRK} ".join(ppl)
+        return prompt
+
+    if usecom:
+        for pr in p.all_prompts:
+            all_prompts.append(comadder(pr))
+        p.all_prompts = all_prompts
+        p.prompt = all_prompts[0]
+
+    if usencom:
+        for pr in p.all_negative_prompts:
+            all_negative_prompts.append(comadder(pr))
+        p.all_negative_prompts = all_negative_prompts
+        p.negative_prompt = all_negative_prompts[0]
+
+def hrdealer(p):
+    p.hr_prompt = p.prompt
+    p.hr_negative_prompt = p.negative_prompt
+    p.all_hr_prompts = p.all_prompts
+    p.all_hr_negative_prompts = p.all_negative_prompts
+
+def allchanger(p, a, b):
+    p.prompt = p.prompt.replace(a, b)
+    for i in lange(p.all_prompts):
+        p.all_prompts[i] = p.all_prompts[i].replace(a, b)
+    p.negative_prompt = p.negative_prompt.replace(a, b)
+    for i in lange(p.all_negative_prompts):
+        p.all_negative_prompts[i] = p.all_negative_prompts[i].replace(a, b)
+
+def tokendealer(self, p):
+    seps = "AND" if "La" in self.calc else KEYBRK
+    self.seps = seps
+    text, _ = extra_networks.parse_prompt(p.all_prompts[0]) # SBM From update_token_counter.
+    text = prompt_parser.get_learned_conditioning_prompt_schedules([text],p.steps)[0][0][1]
+    ppl = text.split(seps)
+    npl = p.all_negative_prompts[0].split(seps)
+    targets =[p.split(",")[-1] for p in ppl[1:]]
+    pt, nt, ppt, pnt, tt = [], [], [], [], []
+
+    padd = 0
+    
+    tokenizer = shared.sd_model.conditioner.embedders[0].tokenize_line if self.isxl else shared.sd_model.cond_stage_model.tokenize_line
+
+    for pp in ppl:
+        tokens, tokensnum = tokenizer(pp)
+        pt.append([padd, tokensnum // TOKENS + 1 + padd])
+        ppt.append(tokensnum)
+        padd = tokensnum // TOKENS + 1 + padd
+
+    if "Pro" in self.mode:
+        for target in targets:
+            ptokens, tokensnum = tokenizer(ppl[0])
+            ttokens, _ = tokenizer(target)
+
+            i = 1
+            tlist = []
+            while ttokens[0].tokens[i] != 49407:
+                for (j, maintok) in enumerate(ptokens): # SBM Long prompt.
+                    if ttokens[0].tokens[i] in maintok.tokens:
+                        tlist.append(maintok.tokens.index(ttokens[0].tokens[i]) + 75 * j)
+                i += 1
+            if tlist != [] : tt.append(tlist)
+
+    paddp = padd
+    padd = 0
+    for np in npl:
+        _, tokensnum = tokenizer(np)
+        nt.append([padd, tokensnum // TOKENS + 1 + padd])
+        pnt.append(tokensnum)
+        padd = tokensnum // TOKENS + 1 + padd
+
+    self.eq = paddp == padd
+
+    self.pt = pt
+    self.nt = nt
+    self.pe = tt
+    self.ppt = ppt
+    self.pnt = pnt
+
+    notarget = "Pro" in self.mode and tt == []
+    if notarget:
+        print("No target word is detected in Prompt mode")
+    return notarget
+
+def thresholddealer(self, p ,threshold):
+    if "Pro" in self.mode:
+        threshold = threshold.split(",")
+        while len(self.pe) >= len(threshold) + 1:
+            threshold.append(threshold[0])
+        self.th = [floatdef(t, 0.4) for t in threshold] * self.batch_size
+        if self.debug :print ("threshold", self.th)
+
+def bratioprompt(self, bratios):
+    if not "Pro" in self.mode: return self
+    bratios = bratios.split(",")
+    bratios = [floatdef(b, 0) for b in bratios]
+    while len(self.pe) >= len(bratios) + 1:
+        bratios.append(bratios[0])
+    self.bratios = bratios
+
+def neighbor(self,p):
+    from modules.scripts import scripts_txt2img
+    for script in scripts_txt2img.alwayson_scripts:
+        if "negpip.py" in script.filename:
+            self.negpip = script
+
+    for script in scripts_txt2img.selectable_scripts:
+        if "rps.py" in script.filename:
+            self.rps = script
+            #print(dir(script))
+            #script.test1 = "kawattayone?"
+            #script.settest1("kawatta?") 
+
+    try:
+        args = p.script_args
+        multi = ["MultiDiffusion",'Mixture of Diffusers']
+        if any(x in args for x in multi):
+            for key in multi:
+                if key in args:
+                    self.nei_multi = [args[args.index(key)+5],args[args.index(key)+6]]
+    except:
+        pass
+
+#####################################################
+##### Presets - Save  and Load Settings
+
+fimgpt = lambda flnm, fext, *dirparts: os.path.join(*dirparts, flnm + fext)
+
+class PresetList():
+    """Preset list must be the same object throughout its lifetime, otherwise updates will err.
+
+    See gradio issue #4210 for details.
+    """
+    def __init__(self):
+        self.lpr = []
+    
+    def update(self, newpr):
+        """Replace all values, return the reference.
+        
+        Will convert dicts to the names only.
+        Might be more efficient to add the new names only, but meh.
+        """
+        if len(newpr) > 0 and isinstance(newpr[0],dict):
+            newpr = [pr["name"] for pr in newpr] 
+        self.lpr.clear()
+        self.lpr.extend(newpr)
+        return self.lpr
+        
+    def get(self):
+        return self.lpr
+
+class JsonMask():
+    """Mask saved as image with some editing work.
+    
+    """
+    blobdir = "regional_masks"
+    ext = ".png"
+    
+    def __init__(self, img):
+        self.img = img
+    
+    def makepath(self, name):
+        pt = fimgpt(name, self.ext, PTPRESET, self.blobdir)
+        os.makedirs(os.path.dirname(pt), exist_ok = True)
+        return pt
+    
+    def save(self, name, preset = None):
+        """Save image to subdir.
+        
+        Only saved when in mask mode - Hardcoded, don't have a better idea atm.
+        """
+        if (preset is None) or (preset[1] == "Mask"): # Check mode.  
+            save_mask(self.img, self.makepath(name))
+            return name
+        return None
+    
+    def load(self, name, preset = None):
+        """Load image from subdir (no editing, that comes later).
+        
+        Prefer to use the given key, rather than name. SBM CONT: Load / save in dict mode? Debugging needed.
+        """
+        if name is None or self.img is None:
+            return None
+        return load_mask(self.makepath(self.img))
+
+LPRESET = PresetList()
+
+fcountbrk = lambda x: x.count(KEYBRK)
+fint = lambda x: int(x)
+
+# Json formatters.
+fjstr = lambda x: x.strip()
+#fjbool = lambda x: (x.upper() == "TRUE" or x.upper() == "T")
+fjbool = lambda x: x # Json can store booleans reliably.
+fjmask = lambda x: draw_image(x, inddict = False)[0] # Ignore mask reset value. 
+
+# (json_name, value_format, default)
+# If default = none then will use current gradio value. 
+PRESET_KEYS = [
+("name",fjstr,"") , # Name is special, preset's key.
+("mode", fjstr, None) ,
+("ratios", fjstr, None) ,
+("baseratios", fjstr, None) ,
+("usebase", fjbool, None) ,
+("usecom", fjbool, False) ,
+("usencom", fjbool, False) ,
+("calcmode", fjstr, "Attention") , # Generation mode.
+("nchangeand", fjbool, False) ,
+("lnter", fjstr, "0") ,
+("lnur", fjstr, "0") ,
+("threshold", fjstr, "0") ,
+("polymask", fjmask, "") , # Mask has special corrections and logging.
+]
+# (json_name,blob_class)
+# Handles save + lazy load of blob data outside of presets.
+BLOB_KEYS = {
+"polymask": JsonMask
+}
+
+def saveblob(preset):
+    """Preset variables saved externally (blob).
+    
+    Returns modified list containing the refernces instead of data.
+    Currently, this includes polymask, which is saved as an image,
+    with a filename = preset.
+    A blob class should contain a save method which returns the reference. 
+    """
+    preset = list(preset) # Tuples don't have copy.
+    for (i,(vkey,vfun,vdef)) in enumerate(PRESET_KEYS):
+        if vkey in BLOB_KEYS:
+            # Func should accept raw form and convert it to a class.
+            x = BLOB_KEYS[vkey](preset[i])
+            # Class should have a save func given identifier, returning an access key.
+            x = x.save(preset[0], preset)
+            # Update the preset.
+            preset[i] = x
+    return preset
+
+def loadblob(preset):
+    """Load blob presets based on key.
+    
+    Returns modified list containing the refernces instead of 
+    Currently, this includes polymask, which is saved as an image,
+    with a filename = preset.
+    A blob class should contain a load method which retrieves the data based on reference. 
+    """
+    for (vkey,vval) in BLOB_KEYS.items():
+        # Func should accept refrence form and convert it to a class.
+        x = vval(preset.get(vkey))
+        # Class should have a load func given identifier, returning data.
+        x = x.load(preset["name"], preset)
+        # Update the preset.
+        preset[vkey] = x
+    return preset
+
+def savepresets(*settings):
+    # NAME must come first.
+    name = settings[0]
+    settings = [name] + compress_components(settings[1:])
+    settings = saveblob(settings)
+    
+    # path_root = modules.scripts.basedir()
+    # filepath = os.path.join(path_root, "scripts", "regional_prompter_presets.json")
+    filepath = os.path.join(PTPRESET, FLJSON)
+
+    try:
+        with open(filepath, mode='r', encoding="utf-8") as f:
+            # presets = json.loads(json.load(f))
+            presets = json.load(f)
+            pr = {PRESET_KEYS[i][0]:settings[i] for i,_ in enumerate(PRESET_KEYS)}
+            # SBM Ordereddict might be better than list, quick search.
+            written = False
+            # if name == "lastrun": # SBM We should check the preset is unique in any case.
+            for i, preset in enumerate(presets):
+                if name == preset["name"]:
+                # if "lastrun" in preset["name"]:
+                    presets[i] = pr
+                    written = True
+            if not written:
+                presets.append(pr)
+        with open(filepath, mode='w', encoding="utf-8") as f:
+            # json.dump(json.dumps(presets), f, indent = 2)
+            json.dump(presets, f, indent = 2)
+    except Exception as e:
+        print(e)
+
+    presets = loadpresets(filepath)
+    presets = LPRESET.update(presets)
+    return gr.update(choices=presets)
+
+def presetfallback():
+    """Swaps main json dir to alt if exists, attempts reload.
+    
+    """
+    global PTPRESET
+    global PTPRESETALT
+    
+    if PTPRESETALT is not None:
+        print("Unknown preset error, fallback.")
+        PTPRESET = PTPRESETALT
+        PTPRESETALT = None
+        return loadpresets(PTPRESET)
+    else: # Already attempted swap.
+        print("Presets could not be loaded.") 
+        return None
+
+def loadpresets(filepath):
+    presets = []
+    try:
+        with open(filepath, encoding="utf-8") as f:
+            # presets = json.loads(json.load(f))
+            presets = json.load(f)
+            # presets = loadblob(presets) # DO NOT load all blobs - that's the point.
+    except OSError as e:
+        print("Init / preset error.")
+        presets = initpresets(filepath)
+    except TypeError:
+        print("Corrupted preset file, resetting.")
+        presets = initpresets(filepath)
+    except JSONDecodeError:
+        print("Preset file could not be decoded.")
+        presets = initpresets(filepath)
+    return presets
+
+def initpresets(filepath):
+    lpr = PRESETSDEF
+    # if not os.path.isfile(filepath):
+    try:
+        with open(filepath, mode='w', encoding="utf-8") as f:
+            lprj = []
+            for pr in lpr:
+                plen = min(len(PRESET_KEYS), len(pr)) # Future setting additions ignored.
+                prj = {PRESET_KEYS[i][0]:pr[i] for i in range(plen)}
+                lprj.append(prj)
+            #json.dump(json.dumps(lprj), f, indent = 2)
+            json.dump(lprj, f, indent = 2)
+            return lprj
+    except Exception as e:
+        return presetfallback()
+
+#####################################################
+##### Global settings
+
+EXTKEY = "regprp"
+EXTNAME = "Regional Prompter"
+# (id, label, type, extra_parms)
+EXTSETS = [
+("debug", "(PLACEHOLDER, USE THE ONE IN 2IMG) Enable debug mode", "check", dict()),
+("hidepmask", "Hide subprompt masks in prompt mode", "check", dict()),
+
+]
+# Dynamically constructed list of default values, because shared doesn't allocate a value automatically.
+# (id: def)
+DEXTSETV = dict()
+fseti = lambda x: shared.opts.data.get(EXTKEY + "_" + x, DEXTSETV[x])
+
+class Setting_Component():
+    """Creates gradio components with some standard req values.
+    
+    All must supply an id (used in code), label, component type. 
+    Default value and specific type settings can be overridden. 
+    """
+    section = (EXTKEY, EXTNAME)
+    def __init__(self, cid, clabel, ctyp, vdef = None, **kwargs):
+        self.cid = EXTKEY + "_" + cid
+        self.clabel = clabel
+        self.ctyp = ctyp
+        method = getattr(self, self.ctyp)
+        method(**kwargs)
+        if vdef is not None:
+            self.vdef = vdef
+        
+    def get(self):
+        """Get formatted setting.
+        
+        Input for shared.opts.add_option().
+        """
+        if self.ctyp == "textb":
+            return (self.cid, shared.OptionInfo(self.vdef, self.clabel, section = self.section))
+        return (self.cid, shared.OptionInfo(self.vdef, self.clabel,
+                                            self.ccomp, self.cparms, section = self.section))
+    
+    def textb(self, **kwargs):
+        """Textbox unusually requires no component.
+        
+        """
+        self.ccomp = gr.Textbox
+        self.vdef = ""
+        self.cparms = {}
+        self.cparms.update(kwargs)
+    
+    def check(self, **kwargs):
+        self.ccomp = gr.Checkbox
+        self.vdef = False
+        self.cparms = {"interactive": True}
+        self.cparms.update(kwargs)
+        
+    def slider(self, **kwargs):
+        self.ccomp = gr.Slider
+        self.vdef = 0
+        self.cparms = {"minimum": 1, "maximum": 10, "step": 1}
+        self.cparms.update(kwargs)
+
+def ext_on_ui_settings():
+    for (cid, clabel, ctyp, kwargs) in EXTSETS:
+        comp = Setting_Component(cid, clabel, ctyp, **kwargs)
+        opt = comp.get()
+        shared.opts.add_option(*opt)
+        DEXTSETV[cid] = comp.vdef
+
+def debugall(self):
+    print(f"mode : {self.mode}\ncalcmode : {self.calc}\nusebase : {self.usebase}")
+    print(f"base ratios : {self.bratios}\nusecommon : {self.usecom}\nusenegcom : {self.usencom}")
+    print(f"divide : {self.divide}\neq : {self.eq}")
+    print(f"tokens : {self.ppt},{self.pnt},{self.pt},{self.nt}")
+    print(f"ratios : {self.aratios}\n")
+    print(f"prompt : {self.pe}")
+    print(f"env : before15:{self.isbefore15},isxl:{self.isxl}")
+    print(f"loras{self.log}")
+
+def bckeydealer(self, p):
+    '''
+    detect COMM/BASE keys and set flags and change to BREAK
+    '''
+    if KEYCOMM in p.prompt:
+        self.usecom = True
+    if self.usecom and KEYCOMM not in p.prompt:
+        p.prompt = p.prompt.replace(KEYBRK,KEYCOMM,1)
+    
+    if KEYCOMM in p.negative_prompt:
+        self.usencom = True
+    if self.usencom and KEYCOMM not in p.negative_prompt:
+        p.negative_prompt = p.negative_prompt.replace(KEYBRK,KEYCOMM,1)
+    
+    if KEYBASE in p.prompt:
+        self.usebase = True
+    if self.usebase and KEYBASE not in p.prompt:
+        p.prompt = p.prompt.replace(KEYBRK,KEYBASE,1)
+        
+    if KEYPROMPT in p.prompt.upper():
+        self.mode = "Prompt"
+
+def keyconverter(aratios,mode,usecom,usebase,p):
+    '''convert BREAKS to ADDCOMM/ADDBASE/ADDCOL/ADDROW'''
+    keychanger = makeimgtmp(aratios,mode,usecom,usebase,False,512,512, inprocess = True)
+    keychanger = keychanger[:-1]
+    #print(keychanger,p.prompt)
+    for change in keychanger:
+        if change == KEYCOMM and KEYCOMM in p.prompt: continue
+        if change == KEYBASE and KEYBASE in p.prompt: continue
+        p.prompt= p.prompt.replace(KEYBRK,change,1)
+
+def keyreplacer(p):
+    '''
+    replace all separators to BREAK
+    p.all_prompt and p.all_negative_prompt
+    '''
+    for key in ALLKEYS:
+        for i in lange(p.all_prompts):
+            p.all_prompts[i]= p.all_prompts[i].replace(key,KEYBRK)
+        
+        for i in lange(p.all_negative_prompts):
+            p.all_negative_prompts[i] = p.all_negative_prompts[i].replace(key,KEYBRK)
+
+def keycounter(self, p):
+    pc = sum([p.prompt.count(text) for text in ALLALLKEYS])
+    npc = sum([p.negative_prompt.count(text) for text in ALLALLKEYS])
+    self.divide = [pc + 1, npc + 1]
+
+def resetpcache(p):
+    p.cached_c = [None,None]
+    p.cached_uc = [None,None]
+    p.cached_hr_c = [None, None]
+    p.cached_hr_uc = [None, None]
+
+def loraverchekcer(self):
+    try:
+        self.ui_version = int(launch.git_tag().replace("v","").replace(".",""))
+    except:
+        self.ui_version = 100
+        
+    try:
+        import lora
+        self.isbefore15 =  "assign_lora_names_to_compvis_modules" in dir(lora)
+        self.layer_name = "lora_layer_name" if self.isbefore15 else "network_layer_name"
+    except:
+        self.isbefore15 = False
+        self.layer_name = "lora_layer_name"
+
+def log(prop):
+    frame = inspect.currentframe().f_back
+    local_vars = frame.f_locals
+    var_name = None
+    for k, v in local_vars.items():
+        if v is prop:
+            var_name = k
+            break
+
+    if var_name:
+        print(f"{var_name} = {prop}")
+    else:
+        print("Property not found in local scope.")
+
+on_ui_settings(ext_on_ui_settings)